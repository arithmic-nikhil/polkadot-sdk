// Copyright (C) Parity Technologies (UK) Ltd.
// This file is part of Polkadot.

// Polkadot is free software: you can redistribute it and/or modify
// it under the terms of the GNU General Public License as published by
// the Free Software Foundation, either version 3 of the License, or
// (at your option) any later version.

// Polkadot is distributed in the hope that it will be useful,
// but WITHOUT ANY WARRANTY; without even the implied warranty of
// MERCHANTABILITY or FITNESS FOR A PARTICULAR PURPOSE.  See the
// GNU General Public License for more details.

// You should have received a copy of the GNU General Public License
// along with Polkadot.  If not, see <http://www.gnu.org/licenses/>.

//! Configuration manager for the Polkadot runtime parachains logic.
//!
//! Configuration can change only at session boundaries and is buffered until then.

use crate::{inclusion::MAX_UPWARD_MESSAGE_SIZE_BOUND, shared};
use frame_support::{pallet_prelude::*, DefaultNoBound};
use frame_system::pallet_prelude::*;
use parity_scale_codec::{Decode, Encode};
use polkadot_parachain_primitives::primitives::{
	MAX_HORIZONTAL_MESSAGE_NUM, MAX_UPWARD_MESSAGE_NUM,
};
use primitives::{
<<<<<<< HEAD
	vstaging::ClientFeatures, AsyncBackingParams, Balance, ExecutorParamError, ExecutorParams,
=======
	vstaging::NodeFeatures, AsyncBackingParams, Balance, ExecutorParamError, ExecutorParams,
>>>>>>> ede4a362
	SessionIndex, LEGACY_MIN_BACKING_VOTES, MAX_CODE_SIZE, MAX_HEAD_DATA_SIZE, MAX_POV_SIZE,
	ON_DEMAND_DEFAULT_QUEUE_MAX_SIZE,
};
use sp_runtime::{traits::Zero, Perbill};
use sp_std::prelude::*;

#[cfg(test)]
mod tests;

#[cfg(feature = "runtime-benchmarks")]
mod benchmarking;

pub mod migration;

pub use pallet::*;

const LOG_TARGET: &str = "runtime::configuration";

/// All configuration of the runtime with respect to paras.
#[derive(
	Clone,
	Encode,
	Decode,
	PartialEq,
	sp_core::RuntimeDebug,
	scale_info::TypeInfo,
	serde::Serialize,
	serde::Deserialize,
)]
#[serde(deny_unknown_fields)]
pub struct HostConfiguration<BlockNumber> {
	// NOTE: This structure is used by parachains via merkle proofs. Therefore, this struct
	// requires special treatment.
	//
	// A parachain requested this struct can only depend on the subset of this struct.
	// Specifically, only a first few fields can be depended upon. These fields cannot be changed
	// without corresponding migration of the parachains.
	/**
	 * The parameters that are required for the parachains.
	 */

	/// The maximum validation code size, in bytes.
	pub max_code_size: u32,
	/// The maximum head-data size, in bytes.
	pub max_head_data_size: u32,
	/// Total number of individual messages allowed in the parachain -> relay-chain message queue.
	pub max_upward_queue_count: u32,
	/// Total size of messages allowed in the parachain -> relay-chain message queue before which
	/// no further messages may be added to it. If it exceeds this then the queue may contain only
	/// a single message.
	pub max_upward_queue_size: u32,
	/// The maximum size of an upward message that can be sent by a candidate.
	///
	/// This parameter affects the size upper bound of the `CandidateCommitments`.
	pub max_upward_message_size: u32,
	/// The maximum number of messages that a candidate can contain.
	///
	/// This parameter affects the size upper bound of the `CandidateCommitments`.
	pub max_upward_message_num_per_candidate: u32,
	/// The maximum number of outbound HRMP messages can be sent by a candidate.
	///
	/// This parameter affects the upper bound of size of `CandidateCommitments`.
	pub hrmp_max_message_num_per_candidate: u32,
	/// The minimum period, in blocks, between which parachains can update their validation code.
	///
	/// This number is used to prevent parachains from spamming the relay chain with validation
	/// code upgrades. The only thing it controls is the number of blocks the
	/// `UpgradeRestrictionSignal` is set for the parachain in question.
	///
	/// If PVF pre-checking is enabled this should be greater than the maximum number of blocks
	/// PVF pre-checking can take. Intuitively, this number should be greater than the duration
	/// specified by [`pvf_voting_ttl`](Self::pvf_voting_ttl). Unlike,
	/// [`pvf_voting_ttl`](Self::pvf_voting_ttl), this parameter uses blocks as a unit.
	#[cfg_attr(feature = "std", serde(alias = "validation_upgrade_frequency"))]
	pub validation_upgrade_cooldown: BlockNumber,
	/// The delay, in blocks, after which an upgrade of the validation code is applied.
	///
	/// The upgrade for a parachain takes place when the first candidate which has relay-parent >=
	/// the relay-chain block where the upgrade is scheduled. This block is referred as to
	/// `expected_at`.
	///
	/// `expected_at` is determined when the upgrade is scheduled. This happens when the candidate
	/// that signals the upgrade is enacted. Right now, the relay-parent block number of the
	/// candidate scheduling the upgrade is used to determine the `expected_at`. This may change in
	/// the future with [#4601].
	///
	/// When PVF pre-checking is enabled, the upgrade is scheduled only after the PVF pre-check has
	/// been completed.
	///
	/// Note, there are situations in which `expected_at` in the past. For example, if
	/// [`paras_availability_period`](Self::paras_availability_period) is less than the delay set
	/// by this field or if PVF pre-check took more time than the delay. In such cases, the upgrade
	/// is further at the earliest possible time determined by
	/// [`minimum_validation_upgrade_delay`](Self::minimum_validation_upgrade_delay).
	///
	/// The rationale for this delay has to do with relay-chain reversions. In case there is an
	/// invalid candidate produced with the new version of the code, then the relay-chain can
	/// revert [`validation_upgrade_delay`](Self::validation_upgrade_delay) many blocks back and
	/// still find the new code in the storage by hash.
	///
	/// [#4601]: https://github.com/paritytech/polkadot/issues/4601
	pub validation_upgrade_delay: BlockNumber,
	/// Asynchronous backing parameters.
	pub async_backing_params: AsyncBackingParams,

	/**
	 * The parameters that are not essential, but still may be of interest for parachains.
	 */

	/// The maximum POV block size, in bytes.
	pub max_pov_size: u32,
	/// The maximum size of a message that can be put in a downward message queue.
	///
	/// Since we require receiving at least one DMP message the obvious upper bound of the size is
	/// the PoV size. Of course, there is a lot of other different things that a parachain may
	/// decide to do with its PoV so this value in practice will be picked as a fraction of the PoV
	/// size.
	pub max_downward_message_size: u32,
	/// The maximum number of outbound HRMP channels a parachain is allowed to open.
	pub hrmp_max_parachain_outbound_channels: u32,
	/// The deposit that the sender should provide for opening an HRMP channel.
	pub hrmp_sender_deposit: Balance,
	/// The deposit that the recipient should provide for accepting opening an HRMP channel.
	pub hrmp_recipient_deposit: Balance,
	/// The maximum number of messages allowed in an HRMP channel at once.
	pub hrmp_channel_max_capacity: u32,
	/// The maximum total size of messages in bytes allowed in an HRMP channel at once.
	pub hrmp_channel_max_total_size: u32,
	/// The maximum number of inbound HRMP channels a parachain is allowed to accept.
	pub hrmp_max_parachain_inbound_channels: u32,
	/// The maximum size of a message that could ever be put into an HRMP channel.
	///
	/// This parameter affects the upper bound of size of `CandidateCommitments`.
	pub hrmp_channel_max_message_size: u32,
	/// The executor environment parameters
	pub executor_params: ExecutorParams,

	/**
	 * Parameters that will unlikely be needed by parachains.
	 */

	/// How long to keep code on-chain, in blocks. This should be sufficiently long that disputes
	/// have concluded.
	pub code_retention_period: BlockNumber,
	/// The amount of execution cores to dedicate to on demand execution.
	pub on_demand_cores: u32,
	/// The number of retries that a on demand author has to submit their block.
	pub on_demand_retries: u32,
	/// The maximum queue size of the pay as you go module.
	pub on_demand_queue_max_size: u32,
	/// The target utilization of the spot price queue in percentages.
	pub on_demand_target_queue_utilization: Perbill,
	/// How quickly the fee rises in reaction to increased utilization.
	/// The lower the number the slower the increase.
	pub on_demand_fee_variability: Perbill,
	/// The minimum amount needed to claim a slot in the spot pricing queue.
	pub on_demand_base_fee: Balance,
	/// The number of blocks an on demand claim stays in the scheduler's claimqueue before getting
	/// cleared. This number should go reasonably higher than the number of blocks in the async
	/// backing lookahead.
	pub on_demand_ttl: BlockNumber,
	/// How often parachain groups should be rotated across parachains.
	///
	/// Must be non-zero.
	pub group_rotation_frequency: BlockNumber,
	/// The minimum availability period, in blocks.
	///
	/// This is the minimum amount of blocks after a core became occupied that validators have time
	/// to make the block available.
	///
	/// This value only has effect on group rotations. If backers backed something at the end of
	/// their rotation, the occupied core affects the backing group that comes afterwards. We limit
	/// the effect one backing group can have on the next to `paras_availability_period` blocks.
	///
	/// Within a group rotation there is no timeout as backers are only affecting themselves.
	///
	/// Must be at least 1. With a value of 1, the previous group will not be able to negatively
	/// affect the following group at the expense of a tight availability timeline at group
	/// rotation boundaries.
	pub paras_availability_period: BlockNumber,
	/// The amount of blocks ahead to schedule paras.
	pub scheduling_lookahead: u32,
	/// The maximum number of validators to have per core.
	///
	/// `None` means no maximum.
	pub max_validators_per_core: Option<u32>,
	/// The maximum number of validators to use for parachain consensus, period.
	///
	/// `None` means no maximum.
	pub max_validators: Option<u32>,
	/// The amount of sessions to keep for disputes.
	pub dispute_period: SessionIndex,
	/// How long after dispute conclusion to accept statements.
	pub dispute_post_conclusion_acceptance_period: BlockNumber,
	/// The amount of consensus slots that must pass between submitting an assignment and
	/// submitting an approval vote before a validator is considered a no-show.
	///
	/// Must be at least 1.
	pub no_show_slots: u32,
	/// The number of delay tranches in total.
	pub n_delay_tranches: u32,
	/// The width of the zeroth delay tranche for approval assignments. This many delay tranches
	/// beyond 0 are all consolidated to form a wide 0 tranche.
	pub zeroth_delay_tranche_width: u32,
	/// The number of validators needed to approve a block.
	pub needed_approvals: u32,
	/// The number of samples to do of the `RelayVRFModulo` approval assignment criterion.
	pub relay_vrf_modulo_samples: u32,
	/// If an active PVF pre-checking vote observes this many number of sessions it gets
	/// automatically rejected.
	///
	/// 0 means PVF pre-checking will be rejected on the first observed session unless the voting
	/// gained supermajority before that the session change.
	pub pvf_voting_ttl: SessionIndex,
	/// The lower bound number of blocks an upgrade can be scheduled.
	///
	/// Typically, upgrade gets scheduled
	/// [`validation_upgrade_delay`](Self::validation_upgrade_delay) relay-chain blocks after
	/// the relay-parent of the parablock that signalled the validation code upgrade. However,
	/// in the case a pre-checking voting was concluded in a longer duration the upgrade will be
	/// scheduled to the next block.
	///
	/// That can disrupt parachain inclusion. Specifically, it will make the blocks that were
	/// already backed invalid.
	///
	/// To prevent that, we introduce the minimum number of blocks after which the upgrade can be
	/// scheduled. This number is controlled by this field.
	///
	/// This value should be greater than
	/// [`paras_availability_period`](Self::paras_availability_period).
	pub minimum_validation_upgrade_delay: BlockNumber,
	/// The minimum number of valid backing statements required to consider a parachain candidate
	/// backable.
	pub minimum_backing_votes: u32,
<<<<<<< HEAD
	/// Client features enablement.
	pub client_features: ClientFeatures,
=======
	/// Node features enablement.
	pub node_features: NodeFeatures,
>>>>>>> ede4a362
}

impl<BlockNumber: Default + From<u32>> Default for HostConfiguration<BlockNumber> {
	fn default() -> Self {
		Self {
			async_backing_params: AsyncBackingParams {
				max_candidate_depth: 0,
				allowed_ancestry_len: 0,
			},
			group_rotation_frequency: 1u32.into(),
			paras_availability_period: 1u32.into(),
			no_show_slots: 1u32.into(),
			validation_upgrade_cooldown: Default::default(),
			validation_upgrade_delay: 2u32.into(),
			code_retention_period: Default::default(),
			max_code_size: Default::default(),
			max_pov_size: Default::default(),
			max_head_data_size: Default::default(),
			on_demand_cores: Default::default(),
			on_demand_retries: Default::default(),
			scheduling_lookahead: 1,
			max_validators_per_core: Default::default(),
			max_validators: None,
			dispute_period: 6,
			dispute_post_conclusion_acceptance_period: 100.into(),
			n_delay_tranches: Default::default(),
			zeroth_delay_tranche_width: Default::default(),
			needed_approvals: Default::default(),
			relay_vrf_modulo_samples: Default::default(),
			max_upward_queue_count: Default::default(),
			max_upward_queue_size: Default::default(),
			max_downward_message_size: Default::default(),
			max_upward_message_size: Default::default(),
			max_upward_message_num_per_candidate: Default::default(),
			hrmp_sender_deposit: Default::default(),
			hrmp_recipient_deposit: Default::default(),
			hrmp_channel_max_capacity: Default::default(),
			hrmp_channel_max_total_size: Default::default(),
			hrmp_max_parachain_inbound_channels: Default::default(),
			hrmp_channel_max_message_size: Default::default(),
			hrmp_max_parachain_outbound_channels: Default::default(),
			hrmp_max_message_num_per_candidate: Default::default(),
			pvf_voting_ttl: 2u32.into(),
			minimum_validation_upgrade_delay: 2.into(),
			executor_params: Default::default(),
			on_demand_queue_max_size: ON_DEMAND_DEFAULT_QUEUE_MAX_SIZE,
			on_demand_base_fee: 10_000_000u128,
			on_demand_fee_variability: Perbill::from_percent(3),
			on_demand_target_queue_utilization: Perbill::from_percent(25),
			on_demand_ttl: 5u32.into(),
			minimum_backing_votes: LEGACY_MIN_BACKING_VOTES,
<<<<<<< HEAD
			client_features: ClientFeatures::AVAILABILITY_CHUNK_SHUFFLING,
=======
			node_features: NodeFeatures::EMPTY,
>>>>>>> ede4a362
		}
	}
}

/// Enumerates the possible inconsistencies of `HostConfiguration`.
#[derive(Debug)]
pub enum InconsistentError<BlockNumber> {
	/// `group_rotation_frequency` is set to zero.
	ZeroGroupRotationFrequency,
	/// `paras_availability_period` is set to zero.
	ZeroParasAvailabilityPeriod,
	/// `no_show_slots` is set to zero.
	ZeroNoShowSlots,
	/// `max_code_size` exceeds the hard limit of `MAX_CODE_SIZE`.
	MaxCodeSizeExceedHardLimit { max_code_size: u32 },
	/// `max_head_data_size` exceeds the hard limit of `MAX_HEAD_DATA_SIZE`.
	MaxHeadDataSizeExceedHardLimit { max_head_data_size: u32 },
	/// `max_pov_size` exceeds the hard limit of `MAX_POV_SIZE`.
	MaxPovSizeExceedHardLimit { max_pov_size: u32 },
	/// `minimum_validation_upgrade_delay` is less than `paras_availability_period`.
	MinimumValidationUpgradeDelayLessThanChainAvailabilityPeriod {
		minimum_validation_upgrade_delay: BlockNumber,
		paras_availability_period: BlockNumber,
	},
	/// `validation_upgrade_delay` is less than or equal 1.
	ValidationUpgradeDelayIsTooLow { validation_upgrade_delay: BlockNumber },
	/// Maximum UMP message size ([`MAX_UPWARD_MESSAGE_SIZE_BOUND`]) exceeded.
	MaxUpwardMessageSizeExceeded { max_message_size: u32 },
	/// Maximum HRMP message num ([`MAX_HORIZONTAL_MESSAGE_NUM`]) exceeded.
	MaxHorizontalMessageNumExceeded { max_message_num: u32 },
	/// Maximum UMP message num ([`MAX_UPWARD_MESSAGE_NUM`]) exceeded.
	MaxUpwardMessageNumExceeded { max_message_num: u32 },
	/// Maximum number of HRMP outbound channels exceeded.
	MaxHrmpOutboundChannelsExceeded,
	/// Maximum number of HRMP inbound channels exceeded.
	MaxHrmpInboundChannelsExceeded,
	/// `minimum_backing_votes` is set to zero.
	ZeroMinimumBackingVotes,
	/// `executor_params` are inconsistent.
	InconsistentExecutorParams { inner: ExecutorParamError },
}

impl<BlockNumber> HostConfiguration<BlockNumber>
where
	BlockNumber: Zero + PartialOrd + sp_std::fmt::Debug + Clone + From<u32>,
{
	/// Checks that this instance is consistent with the requirements on each individual member.
	///
	/// # Errors
	///
	/// This function returns an error if the configuration is inconsistent.
	pub fn check_consistency(&self) -> Result<(), InconsistentError<BlockNumber>> {
		use InconsistentError::*;

		if self.group_rotation_frequency.is_zero() {
			return Err(ZeroGroupRotationFrequency)
		}

		if self.paras_availability_period.is_zero() {
			return Err(ZeroParasAvailabilityPeriod)
		}

		if self.no_show_slots.is_zero() {
			return Err(ZeroNoShowSlots)
		}

		if self.max_code_size > MAX_CODE_SIZE {
			return Err(MaxCodeSizeExceedHardLimit { max_code_size: self.max_code_size })
		}

		if self.max_head_data_size > MAX_HEAD_DATA_SIZE {
			return Err(MaxHeadDataSizeExceedHardLimit {
				max_head_data_size: self.max_head_data_size,
			})
		}

		if self.max_pov_size > MAX_POV_SIZE {
			return Err(MaxPovSizeExceedHardLimit { max_pov_size: self.max_pov_size })
		}

		if self.minimum_validation_upgrade_delay <= self.paras_availability_period {
			return Err(MinimumValidationUpgradeDelayLessThanChainAvailabilityPeriod {
				minimum_validation_upgrade_delay: self.minimum_validation_upgrade_delay.clone(),
				paras_availability_period: self.paras_availability_period.clone(),
			})
		}

		if self.validation_upgrade_delay <= 1.into() {
			return Err(ValidationUpgradeDelayIsTooLow {
				validation_upgrade_delay: self.validation_upgrade_delay.clone(),
			})
		}

		if self.max_upward_message_size > crate::inclusion::MAX_UPWARD_MESSAGE_SIZE_BOUND {
			return Err(MaxUpwardMessageSizeExceeded {
				max_message_size: self.max_upward_message_size,
			})
		}

		if self.hrmp_max_message_num_per_candidate > MAX_HORIZONTAL_MESSAGE_NUM {
			return Err(MaxHorizontalMessageNumExceeded {
				max_message_num: self.hrmp_max_message_num_per_candidate,
			})
		}

		if self.max_upward_message_num_per_candidate > MAX_UPWARD_MESSAGE_NUM {
			return Err(MaxUpwardMessageNumExceeded {
				max_message_num: self.max_upward_message_num_per_candidate,
			})
		}

		if self.hrmp_max_parachain_outbound_channels > crate::hrmp::HRMP_MAX_OUTBOUND_CHANNELS_BOUND
		{
			return Err(MaxHrmpOutboundChannelsExceeded)
		}

		if self.hrmp_max_parachain_inbound_channels > crate::hrmp::HRMP_MAX_INBOUND_CHANNELS_BOUND {
			return Err(MaxHrmpInboundChannelsExceeded)
		}

		if self.minimum_backing_votes.is_zero() {
			return Err(ZeroMinimumBackingVotes)
		}

		if let Err(inner) = self.executor_params.check_consistency() {
			return Err(InconsistentExecutorParams { inner })
		}

		Ok(())
	}

	/// Checks that this instance is consistent with the requirements on each individual member.
	///
	/// # Panics
	///
	/// This function panics if the configuration is inconsistent.
	pub fn panic_if_not_consistent(&self) {
		if let Err(err) = self.check_consistency() {
			panic!("Host configuration is inconsistent: {:?}\nCfg:\n{:#?}", err, self);
		}
	}
}

pub trait WeightInfo {
	fn set_config_with_block_number() -> Weight;
	fn set_config_with_u32() -> Weight;
	fn set_config_with_option_u32() -> Weight;
	fn set_config_with_balance() -> Weight;
	fn set_hrmp_open_request_ttl() -> Weight;
	fn set_config_with_executor_params() -> Weight;
	fn set_config_with_perbill() -> Weight;
	fn set_node_feature() -> Weight;
}

pub struct TestWeightInfo;
impl WeightInfo for TestWeightInfo {
	fn set_config_with_block_number() -> Weight {
		Weight::MAX
	}
	fn set_config_with_u32() -> Weight {
		Weight::MAX
	}
	fn set_config_with_option_u32() -> Weight {
		Weight::MAX
	}
	fn set_config_with_balance() -> Weight {
		Weight::MAX
	}
	fn set_hrmp_open_request_ttl() -> Weight {
		Weight::MAX
	}
	fn set_config_with_executor_params() -> Weight {
		Weight::MAX
	}
	fn set_config_with_perbill() -> Weight {
		Weight::MAX
	}
	fn set_node_feature() -> Weight {
		Weight::MAX
	}
}

#[frame_support::pallet]
pub mod pallet {
	use super::*;

	/// The current storage version.
	///
<<<<<<< HEAD
	/// v0-v1: <https://github.com/paritytech/polkadot/pull/3575>
	/// v1-v2: <https://github.com/paritytech/polkadot/pull/4420>
	/// v2-v3: <https://github.com/paritytech/polkadot/pull/6091>
	/// v3-v4: <https://github.com/paritytech/polkadot/pull/6345>
	/// v4-v5: <https://github.com/paritytech/polkadot/pull/6937>
	///      + <https://github.com/paritytech/polkadot/pull/6961>
	///      + <https://github.com/paritytech/polkadot/pull/6934>
	/// v5-v6: <https://github.com/paritytech/polkadot/pull/6271> (remove UMP dispatch queue)
	/// v6-v7: <https://github.com/paritytech/polkadot/pull/7396>
	/// v7-v8: <https://github.com/paritytech/polkadot/pull/6969>
	/// v8-v9: <https://github.com/paritytech/polkadot/pull/7577>
	/// TODO: add PR link here
=======
	/// v0-v1:  <https://github.com/paritytech/polkadot/pull/3575>
	/// v1-v2:  <https://github.com/paritytech/polkadot/pull/4420>
	/// v2-v3:  <https://github.com/paritytech/polkadot/pull/6091>
	/// v3-v4:  <https://github.com/paritytech/polkadot/pull/6345>
	/// v4-v5:  <https://github.com/paritytech/polkadot/pull/6937>
	///       + <https://github.com/paritytech/polkadot/pull/6961>
	///       + <https://github.com/paritytech/polkadot/pull/6934>
	/// v5-v6:  <https://github.com/paritytech/polkadot/pull/6271> (remove UMP dispatch queue)
	/// v6-v7:  <https://github.com/paritytech/polkadot/pull/7396>
	/// v7-v8:  <https://github.com/paritytech/polkadot/pull/6969>
	/// v8-v9:  <https://github.com/paritytech/polkadot/pull/7577>
	/// v9-v10: <https://github.com/paritytech/polkadot-sdk/pull/2177>
>>>>>>> ede4a362
	const STORAGE_VERSION: StorageVersion = StorageVersion::new(10);

	#[pallet::pallet]
	#[pallet::storage_version(STORAGE_VERSION)]
	#[pallet::without_storage_info]
	pub struct Pallet<T>(_);

	#[pallet::config]
	pub trait Config: frame_system::Config + shared::Config {
		/// Weight information for extrinsics in this pallet.
		type WeightInfo: WeightInfo;
	}

	#[pallet::error]
	pub enum Error<T> {
		/// The new value for a configuration parameter is invalid.
		InvalidNewValue,
	}

	/// The active configuration for the current session.
	#[pallet::storage]
	#[pallet::whitelist_storage]
	#[pallet::getter(fn config)]
	pub(crate) type ActiveConfig<T: Config> =
		StorageValue<_, HostConfiguration<BlockNumberFor<T>>, ValueQuery>;

	/// Pending configuration changes.
	///
	/// This is a list of configuration changes, each with a session index at which it should
	/// be applied.
	///
	/// The list is sorted ascending by session index. Also, this list can only contain at most
	/// 2 items: for the next session and for the `scheduled_session`.
	#[pallet::storage]
	pub(crate) type PendingConfigs<T: Config> =
		StorageValue<_, Vec<(SessionIndex, HostConfiguration<BlockNumberFor<T>>)>, ValueQuery>;

	/// If this is set, then the configuration setters will bypass the consistency checks. This
	/// is meant to be used only as the last resort.
	#[pallet::storage]
	pub(crate) type BypassConsistencyCheck<T: Config> = StorageValue<_, bool, ValueQuery>;

	#[pallet::genesis_config]
	#[derive(DefaultNoBound)]
	pub struct GenesisConfig<T: Config> {
		pub config: HostConfiguration<BlockNumberFor<T>>,
	}

	#[pallet::genesis_build]
	impl<T: Config> BuildGenesisConfig for GenesisConfig<T> {
		fn build(&self) {
			self.config.panic_if_not_consistent();
			ActiveConfig::<T>::put(&self.config);
		}
	}

	#[pallet::call]
	impl<T: Config> Pallet<T> {
		/// Set the validation upgrade cooldown.
		#[pallet::call_index(0)]
		#[pallet::weight((
			T::WeightInfo::set_config_with_block_number(),
			DispatchClass::Operational,
		))]
		pub fn set_validation_upgrade_cooldown(
			origin: OriginFor<T>,
			new: BlockNumberFor<T>,
		) -> DispatchResult {
			ensure_root(origin)?;
			Self::schedule_config_update(|config| {
				config.validation_upgrade_cooldown = new;
			})
		}

		/// Set the validation upgrade delay.
		#[pallet::call_index(1)]
		#[pallet::weight((
			T::WeightInfo::set_config_with_block_number(),
			DispatchClass::Operational,
		))]
		pub fn set_validation_upgrade_delay(
			origin: OriginFor<T>,
			new: BlockNumberFor<T>,
		) -> DispatchResult {
			ensure_root(origin)?;
			Self::schedule_config_update(|config| {
				config.validation_upgrade_delay = new;
			})
		}

		/// Set the acceptance period for an included candidate.
		#[pallet::call_index(2)]
		#[pallet::weight((
			T::WeightInfo::set_config_with_block_number(),
			DispatchClass::Operational,
		))]
		pub fn set_code_retention_period(
			origin: OriginFor<T>,
			new: BlockNumberFor<T>,
		) -> DispatchResult {
			ensure_root(origin)?;
			Self::schedule_config_update(|config| {
				config.code_retention_period = new;
			})
		}

		/// Set the max validation code size for incoming upgrades.
		#[pallet::call_index(3)]
		#[pallet::weight((
			T::WeightInfo::set_config_with_u32(),
			DispatchClass::Operational,
		))]
		pub fn set_max_code_size(origin: OriginFor<T>, new: u32) -> DispatchResult {
			ensure_root(origin)?;
			Self::schedule_config_update(|config| {
				config.max_code_size = new;
			})
		}

		/// Set the max POV block size for incoming upgrades.
		#[pallet::call_index(4)]
		#[pallet::weight((
			T::WeightInfo::set_config_with_u32(),
			DispatchClass::Operational,
		))]
		pub fn set_max_pov_size(origin: OriginFor<T>, new: u32) -> DispatchResult {
			ensure_root(origin)?;
			Self::schedule_config_update(|config| {
				config.max_pov_size = new;
			})
		}

		/// Set the max head data size for paras.
		#[pallet::call_index(5)]
		#[pallet::weight((
			T::WeightInfo::set_config_with_u32(),
			DispatchClass::Operational,
		))]
		pub fn set_max_head_data_size(origin: OriginFor<T>, new: u32) -> DispatchResult {
			ensure_root(origin)?;
			Self::schedule_config_update(|config| {
				config.max_head_data_size = new;
			})
		}

		/// Set the number of on demand execution cores.
		#[pallet::call_index(6)]
		#[pallet::weight((
			T::WeightInfo::set_config_with_u32(),
			DispatchClass::Operational,
		))]
		pub fn set_on_demand_cores(origin: OriginFor<T>, new: u32) -> DispatchResult {
			ensure_root(origin)?;
			Self::schedule_config_update(|config| {
				config.on_demand_cores = new;
			})
		}

		/// Set the number of retries for a particular on demand.
		#[pallet::call_index(7)]
		#[pallet::weight((
			T::WeightInfo::set_config_with_u32(),
			DispatchClass::Operational,
		))]
		pub fn set_on_demand_retries(origin: OriginFor<T>, new: u32) -> DispatchResult {
			ensure_root(origin)?;
			Self::schedule_config_update(|config| {
				config.on_demand_retries = new;
			})
		}

		/// Set the parachain validator-group rotation frequency
		#[pallet::call_index(8)]
		#[pallet::weight((
			T::WeightInfo::set_config_with_block_number(),
			DispatchClass::Operational,
		))]
		pub fn set_group_rotation_frequency(
			origin: OriginFor<T>,
			new: BlockNumberFor<T>,
		) -> DispatchResult {
			ensure_root(origin)?;
			Self::schedule_config_update(|config| {
				config.group_rotation_frequency = new;
			})
		}

		/// Set the availability period for paras.
		#[pallet::call_index(9)]
		#[pallet::weight((
			T::WeightInfo::set_config_with_block_number(),
			DispatchClass::Operational,
		))]
		pub fn set_paras_availability_period(
			origin: OriginFor<T>,
			new: BlockNumberFor<T>,
		) -> DispatchResult {
			ensure_root(origin)?;
			Self::schedule_config_update(|config| {
				config.paras_availability_period = new;
			})
		}

		/// Set the scheduling lookahead, in expected number of blocks at peak throughput.
		#[pallet::call_index(11)]
		#[pallet::weight((
			T::WeightInfo::set_config_with_u32(),
			DispatchClass::Operational,
		))]
		pub fn set_scheduling_lookahead(origin: OriginFor<T>, new: u32) -> DispatchResult {
			ensure_root(origin)?;
			Self::schedule_config_update(|config| {
				config.scheduling_lookahead = new;
			})
		}

		/// Set the maximum number of validators to assign to any core.
		#[pallet::call_index(12)]
		#[pallet::weight((
			T::WeightInfo::set_config_with_option_u32(),
			DispatchClass::Operational,
		))]
		pub fn set_max_validators_per_core(
			origin: OriginFor<T>,
			new: Option<u32>,
		) -> DispatchResult {
			ensure_root(origin)?;
			Self::schedule_config_update(|config| {
				config.max_validators_per_core = new;
			})
		}

		/// Set the maximum number of validators to use in parachain consensus.
		#[pallet::call_index(13)]
		#[pallet::weight((
			T::WeightInfo::set_config_with_option_u32(),
			DispatchClass::Operational,
		))]
		pub fn set_max_validators(origin: OriginFor<T>, new: Option<u32>) -> DispatchResult {
			ensure_root(origin)?;
			Self::schedule_config_update(|config| {
				config.max_validators = new;
			})
		}

		/// Set the dispute period, in number of sessions to keep for disputes.
		#[pallet::call_index(14)]
		#[pallet::weight((
			T::WeightInfo::set_config_with_u32(),
			DispatchClass::Operational,
		))]
		pub fn set_dispute_period(origin: OriginFor<T>, new: SessionIndex) -> DispatchResult {
			ensure_root(origin)?;
			Self::schedule_config_update(|config| {
				config.dispute_period = new;
			})
		}

		/// Set the dispute post conclusion acceptance period.
		#[pallet::call_index(15)]
		#[pallet::weight((
			T::WeightInfo::set_config_with_block_number(),
			DispatchClass::Operational,
		))]
		pub fn set_dispute_post_conclusion_acceptance_period(
			origin: OriginFor<T>,
			new: BlockNumberFor<T>,
		) -> DispatchResult {
			ensure_root(origin)?;
			Self::schedule_config_update(|config| {
				config.dispute_post_conclusion_acceptance_period = new;
			})
		}

		/// Set the no show slots, in number of number of consensus slots.
		/// Must be at least 1.
		#[pallet::call_index(18)]
		#[pallet::weight((
			T::WeightInfo::set_config_with_u32(),
			DispatchClass::Operational,
		))]
		pub fn set_no_show_slots(origin: OriginFor<T>, new: u32) -> DispatchResult {
			ensure_root(origin)?;
			Self::schedule_config_update(|config| {
				config.no_show_slots = new;
			})
		}

		/// Set the total number of delay tranches.
		#[pallet::call_index(19)]
		#[pallet::weight((
			T::WeightInfo::set_config_with_u32(),
			DispatchClass::Operational,
		))]
		pub fn set_n_delay_tranches(origin: OriginFor<T>, new: u32) -> DispatchResult {
			ensure_root(origin)?;
			Self::schedule_config_update(|config| {
				config.n_delay_tranches = new;
			})
		}

		/// Set the zeroth delay tranche width.
		#[pallet::call_index(20)]
		#[pallet::weight((
			T::WeightInfo::set_config_with_u32(),
			DispatchClass::Operational,
		))]
		pub fn set_zeroth_delay_tranche_width(origin: OriginFor<T>, new: u32) -> DispatchResult {
			ensure_root(origin)?;
			Self::schedule_config_update(|config| {
				config.zeroth_delay_tranche_width = new;
			})
		}

		/// Set the number of validators needed to approve a block.
		#[pallet::call_index(21)]
		#[pallet::weight((
			T::WeightInfo::set_config_with_u32(),
			DispatchClass::Operational,
		))]
		pub fn set_needed_approvals(origin: OriginFor<T>, new: u32) -> DispatchResult {
			ensure_root(origin)?;
			Self::schedule_config_update(|config| {
				config.needed_approvals = new;
			})
		}

		/// Set the number of samples to do of the `RelayVRFModulo` approval assignment criterion.
		#[pallet::call_index(22)]
		#[pallet::weight((
			T::WeightInfo::set_config_with_u32(),
			DispatchClass::Operational,
		))]
		pub fn set_relay_vrf_modulo_samples(origin: OriginFor<T>, new: u32) -> DispatchResult {
			ensure_root(origin)?;
			Self::schedule_config_update(|config| {
				config.relay_vrf_modulo_samples = new;
			})
		}

		/// Sets the maximum items that can present in a upward dispatch queue at once.
		#[pallet::call_index(23)]
		#[pallet::weight((
			T::WeightInfo::set_config_with_u32(),
			DispatchClass::Operational,
		))]
		pub fn set_max_upward_queue_count(origin: OriginFor<T>, new: u32) -> DispatchResult {
			ensure_root(origin)?;
			Self::schedule_config_update(|config| {
				config.max_upward_queue_count = new;
			})
		}

		/// Sets the maximum total size of items that can present in a upward dispatch queue at
		/// once.
		#[pallet::call_index(24)]
		#[pallet::weight((
			T::WeightInfo::set_config_with_u32(),
			DispatchClass::Operational,
		))]
		pub fn set_max_upward_queue_size(origin: OriginFor<T>, new: u32) -> DispatchResult {
			ensure_root(origin)?;
			ensure!(new <= MAX_UPWARD_MESSAGE_SIZE_BOUND, Error::<T>::InvalidNewValue);

			Self::schedule_config_update(|config| {
				config.max_upward_queue_size = new;
			})
		}

		/// Set the critical downward message size.
		#[pallet::call_index(25)]
		#[pallet::weight((
			T::WeightInfo::set_config_with_u32(),
			DispatchClass::Operational,
		))]
		pub fn set_max_downward_message_size(origin: OriginFor<T>, new: u32) -> DispatchResult {
			ensure_root(origin)?;
			Self::schedule_config_update(|config| {
				config.max_downward_message_size = new;
			})
		}

		/// Sets the maximum size of an upward message that can be sent by a candidate.
		#[pallet::call_index(27)]
		#[pallet::weight((
			T::WeightInfo::set_config_with_u32(),
			DispatchClass::Operational,
		))]
		pub fn set_max_upward_message_size(origin: OriginFor<T>, new: u32) -> DispatchResult {
			ensure_root(origin)?;
			Self::schedule_config_update(|config| {
				config.max_upward_message_size = new;
			})
		}

		/// Sets the maximum number of messages that a candidate can contain.
		#[pallet::call_index(28)]
		#[pallet::weight((
			T::WeightInfo::set_config_with_u32(),
			DispatchClass::Operational,
		))]
		pub fn set_max_upward_message_num_per_candidate(
			origin: OriginFor<T>,
			new: u32,
		) -> DispatchResult {
			ensure_root(origin)?;
			Self::schedule_config_update(|config| {
				config.max_upward_message_num_per_candidate = new;
			})
		}

		/// Sets the number of sessions after which an HRMP open channel request expires.
		#[pallet::call_index(29)]
		#[pallet::weight((
			T::WeightInfo::set_hrmp_open_request_ttl(),
			DispatchClass::Operational,
		))]
		// Deprecated, but is not marked as such, because that would trigger warnings coming from
		// the macro.
		pub fn set_hrmp_open_request_ttl(_origin: OriginFor<T>, _new: u32) -> DispatchResult {
			Err("this doesn't have any effect".into())
		}

		/// Sets the amount of funds that the sender should provide for opening an HRMP channel.
		#[pallet::call_index(30)]
		#[pallet::weight((
			T::WeightInfo::set_config_with_balance(),
			DispatchClass::Operational,
		))]
		pub fn set_hrmp_sender_deposit(origin: OriginFor<T>, new: Balance) -> DispatchResult {
			ensure_root(origin)?;
			Self::schedule_config_update(|config| {
				config.hrmp_sender_deposit = new;
			})
		}

		/// Sets the amount of funds that the recipient should provide for accepting opening an HRMP
		/// channel.
		#[pallet::call_index(31)]
		#[pallet::weight((
			T::WeightInfo::set_config_with_balance(),
			DispatchClass::Operational,
		))]
		pub fn set_hrmp_recipient_deposit(origin: OriginFor<T>, new: Balance) -> DispatchResult {
			ensure_root(origin)?;
			Self::schedule_config_update(|config| {
				config.hrmp_recipient_deposit = new;
			})
		}

		/// Sets the maximum number of messages allowed in an HRMP channel at once.
		#[pallet::call_index(32)]
		#[pallet::weight((
			T::WeightInfo::set_config_with_u32(),
			DispatchClass::Operational,
		))]
		pub fn set_hrmp_channel_max_capacity(origin: OriginFor<T>, new: u32) -> DispatchResult {
			ensure_root(origin)?;
			Self::schedule_config_update(|config| {
				config.hrmp_channel_max_capacity = new;
			})
		}

		/// Sets the maximum total size of messages in bytes allowed in an HRMP channel at once.
		#[pallet::call_index(33)]
		#[pallet::weight((
			T::WeightInfo::set_config_with_u32(),
			DispatchClass::Operational,
		))]
		pub fn set_hrmp_channel_max_total_size(origin: OriginFor<T>, new: u32) -> DispatchResult {
			ensure_root(origin)?;
			Self::schedule_config_update(|config| {
				config.hrmp_channel_max_total_size = new;
			})
		}

		/// Sets the maximum number of inbound HRMP channels a parachain is allowed to accept.
		#[pallet::call_index(34)]
		#[pallet::weight((
			T::WeightInfo::set_config_with_u32(),
			DispatchClass::Operational,
		))]
		pub fn set_hrmp_max_parachain_inbound_channels(
			origin: OriginFor<T>,
			new: u32,
		) -> DispatchResult {
			ensure_root(origin)?;
			Self::schedule_config_update(|config| {
				config.hrmp_max_parachain_inbound_channels = new;
			})
		}

		/// Sets the maximum size of a message that could ever be put into an HRMP channel.
		#[pallet::call_index(36)]
		#[pallet::weight((
			T::WeightInfo::set_config_with_u32(),
			DispatchClass::Operational,
		))]
		pub fn set_hrmp_channel_max_message_size(origin: OriginFor<T>, new: u32) -> DispatchResult {
			ensure_root(origin)?;
			Self::schedule_config_update(|config| {
				config.hrmp_channel_max_message_size = new;
			})
		}

		/// Sets the maximum number of outbound HRMP channels a parachain is allowed to open.
		#[pallet::call_index(37)]
		#[pallet::weight((
			T::WeightInfo::set_config_with_u32(),
			DispatchClass::Operational,
		))]
		pub fn set_hrmp_max_parachain_outbound_channels(
			origin: OriginFor<T>,
			new: u32,
		) -> DispatchResult {
			ensure_root(origin)?;
			Self::schedule_config_update(|config| {
				config.hrmp_max_parachain_outbound_channels = new;
			})
		}

		/// Sets the maximum number of outbound HRMP messages can be sent by a candidate.
		#[pallet::call_index(39)]
		#[pallet::weight((
			T::WeightInfo::set_config_with_u32(),
			DispatchClass::Operational,
		))]
		pub fn set_hrmp_max_message_num_per_candidate(
			origin: OriginFor<T>,
			new: u32,
		) -> DispatchResult {
			ensure_root(origin)?;
			Self::schedule_config_update(|config| {
				config.hrmp_max_message_num_per_candidate = new;
			})
		}

		/// Set the number of session changes after which a PVF pre-checking voting is rejected.
		#[pallet::call_index(42)]
		#[pallet::weight((
			T::WeightInfo::set_config_with_u32(),
			DispatchClass::Operational,
		))]
		pub fn set_pvf_voting_ttl(origin: OriginFor<T>, new: SessionIndex) -> DispatchResult {
			ensure_root(origin)?;
			Self::schedule_config_update(|config| {
				config.pvf_voting_ttl = new;
			})
		}

		/// Sets the minimum delay between announcing the upgrade block for a parachain until the
		/// upgrade taking place.
		///
		/// See the field documentation for information and constraints for the new value.
		#[pallet::call_index(43)]
		#[pallet::weight((
			T::WeightInfo::set_config_with_block_number(),
			DispatchClass::Operational,
		))]
		pub fn set_minimum_validation_upgrade_delay(
			origin: OriginFor<T>,
			new: BlockNumberFor<T>,
		) -> DispatchResult {
			ensure_root(origin)?;
			Self::schedule_config_update(|config| {
				config.minimum_validation_upgrade_delay = new;
			})
		}

		/// Setting this to true will disable consistency checks for the configuration setters.
		/// Use with caution.
		#[pallet::call_index(44)]
		#[pallet::weight((
			T::DbWeight::get().writes(1),
			DispatchClass::Operational,
		))]
		pub fn set_bypass_consistency_check(origin: OriginFor<T>, new: bool) -> DispatchResult {
			ensure_root(origin)?;
			BypassConsistencyCheck::<T>::put(new);
			Ok(())
		}

		/// Set the asynchronous backing parameters.
		#[pallet::call_index(45)]
		#[pallet::weight((
			T::WeightInfo::set_config_with_option_u32(), // The same size in bytes.
			DispatchClass::Operational,
		))]
		pub fn set_async_backing_params(
			origin: OriginFor<T>,
			new: AsyncBackingParams,
		) -> DispatchResult {
			ensure_root(origin)?;
			Self::schedule_config_update(|config| {
				config.async_backing_params = new;
			})
		}

		/// Set PVF executor parameters.
		#[pallet::call_index(46)]
		#[pallet::weight((
			T::WeightInfo::set_config_with_executor_params(),
			DispatchClass::Operational,
		))]
		pub fn set_executor_params(origin: OriginFor<T>, new: ExecutorParams) -> DispatchResult {
			ensure_root(origin)?;
			Self::schedule_config_update(|config| {
				config.executor_params = new;
			})
		}

		/// Set the on demand (parathreads) base fee.
		#[pallet::call_index(47)]
		#[pallet::weight((
			T::WeightInfo::set_config_with_balance(),
			DispatchClass::Operational,
		))]
		pub fn set_on_demand_base_fee(origin: OriginFor<T>, new: Balance) -> DispatchResult {
			ensure_root(origin)?;
			Self::schedule_config_update(|config| {
				config.on_demand_base_fee = new;
			})
		}

		/// Set the on demand (parathreads) fee variability.
		#[pallet::call_index(48)]
		#[pallet::weight((
			T::WeightInfo::set_config_with_perbill(),
			DispatchClass::Operational,
		))]
		pub fn set_on_demand_fee_variability(origin: OriginFor<T>, new: Perbill) -> DispatchResult {
			ensure_root(origin)?;
			Self::schedule_config_update(|config| {
				config.on_demand_fee_variability = new;
			})
		}

		/// Set the on demand (parathreads) queue max size.
		#[pallet::call_index(49)]
		#[pallet::weight((
			T::WeightInfo::set_config_with_option_u32(),
			DispatchClass::Operational,
		))]
		pub fn set_on_demand_queue_max_size(origin: OriginFor<T>, new: u32) -> DispatchResult {
			ensure_root(origin)?;
			Self::schedule_config_update(|config| {
				config.on_demand_queue_max_size = new;
			})
		}
		/// Set the on demand (parathreads) fee variability.
		#[pallet::call_index(50)]
		#[pallet::weight((
			T::WeightInfo::set_config_with_perbill(),
			DispatchClass::Operational,
		))]
		pub fn set_on_demand_target_queue_utilization(
			origin: OriginFor<T>,
			new: Perbill,
		) -> DispatchResult {
			ensure_root(origin)?;
			Self::schedule_config_update(|config| {
				config.on_demand_target_queue_utilization = new;
			})
		}
		/// Set the on demand (parathreads) ttl in the claimqueue.
		#[pallet::call_index(51)]
		#[pallet::weight((
			T::WeightInfo::set_config_with_block_number(),
			DispatchClass::Operational
		))]
		pub fn set_on_demand_ttl(origin: OriginFor<T>, new: BlockNumberFor<T>) -> DispatchResult {
			ensure_root(origin)?;
			Self::schedule_config_update(|config| {
				config.on_demand_ttl = new;
			})
		}
		/// Set the minimum backing votes threshold.
		#[pallet::call_index(52)]
		#[pallet::weight((
			T::WeightInfo::set_config_with_u32(),
			DispatchClass::Operational
		))]
		pub fn set_minimum_backing_votes(origin: OriginFor<T>, new: u32) -> DispatchResult {
			ensure_root(origin)?;
			Self::schedule_config_update(|config| {
				config.minimum_backing_votes = new;
			})
		}
<<<<<<< HEAD
		/// Set availability chunk shuffling params.
		#[pallet::call_index(53)]
		#[pallet::weight((
			T::WeightInfo::set_config_with_u32(), // TODO: add set config with bool
			DispatchClass::Operational
		))]
		pub fn set_availability_chunk_shuffling_client_feature(
			origin: OriginFor<T>,
			enable: bool,
		) -> DispatchResult {
			ensure_root(origin)?;
			Self::schedule_config_update(|config| {
				config.client_features.set(ClientFeatures::AVAILABILITY_CHUNK_SHUFFLING, enable)
=======
		/// Set/Unset a node feature.
		#[pallet::call_index(53)]
		#[pallet::weight((
			T::WeightInfo::set_node_feature(),
			DispatchClass::Operational
		))]
		pub fn set_node_feature(origin: OriginFor<T>, index: u8, value: bool) -> DispatchResult {
			ensure_root(origin)?;

			Self::schedule_config_update(|config| {
				let index = usize::from(index);
				if config.node_features.len() <= index {
					config.node_features.resize(index + 1, false);
				}
				config.node_features.set(index, value);
>>>>>>> ede4a362
			})
		}
	}

	#[pallet::hooks]
	impl<T: Config> Hooks<BlockNumberFor<T>> for Pallet<T> {
		fn integrity_test() {
			assert_eq!(
				&ActiveConfig::<T>::hashed_key(),
				primitives::well_known_keys::ACTIVE_CONFIG,
				"`well_known_keys::ACTIVE_CONFIG` doesn't match key of `ActiveConfig`! Make sure that the name of the\
				 configuration pallet is `Configuration` in the runtime!",
			);
		}
	}
}

/// A struct that holds the configuration that was active before the session change and optionally
/// a configuration that became active after the session change.
pub struct SessionChangeOutcome<BlockNumber> {
	/// Previously active configuration.
	pub prev_config: HostConfiguration<BlockNumber>,
	/// If new configuration was applied during the session change, this is the new configuration.
	pub new_config: Option<HostConfiguration<BlockNumber>>,
}

impl<T: Config> Pallet<T> {
	/// Called by the initializer to initialize the configuration pallet.
	pub(crate) fn initializer_initialize(_now: BlockNumberFor<T>) -> Weight {
		Weight::zero()
	}

	/// Called by the initializer to finalize the configuration pallet.
	pub(crate) fn initializer_finalize() {}

	/// Called by the initializer to note that a new session has started.
	///
	/// Returns the configuration that was actual before the session change and the configuration
	/// that became active after the session change. If there were no scheduled changes, both will
	/// be the same.
	pub(crate) fn initializer_on_new_session(
		session_index: &SessionIndex,
	) -> SessionChangeOutcome<BlockNumberFor<T>> {
		let pending_configs = <PendingConfigs<T>>::get();
		let prev_config = ActiveConfig::<T>::get();

		// No pending configuration changes, so we're done.
		if pending_configs.is_empty() {
			return SessionChangeOutcome { prev_config, new_config: None }
		}

		let (mut past_and_present, future) = pending_configs
			.into_iter()
			.partition::<Vec<_>, _>(|&(apply_at_session, _)| apply_at_session <= *session_index);

		if past_and_present.len() > 1 {
			// This should never happen since we schedule configuration changes only into the future
			// sessions and this handler called for each session change.
			log::error!(
				target: LOG_TARGET,
				"Skipping applying configuration changes scheduled sessions in the past",
			);
		}

		let new_config = past_and_present.pop().map(|(_, config)| config);
		if let Some(ref new_config) = new_config {
			// Apply the new configuration.
			ActiveConfig::<T>::put(new_config);
		}

		<PendingConfigs<T>>::put(future);

		SessionChangeOutcome { prev_config, new_config }
	}

	/// Return the session index that should be used for any future scheduled changes.
	fn scheduled_session() -> SessionIndex {
		shared::Pallet::<T>::scheduled_session()
	}

	/// Forcibly set the active config. This should be used with extreme care, and typically
	/// only when enabling parachains runtime pallets for the first time on a chain which has
	/// been running without them.
	pub fn force_set_active_config(config: HostConfiguration<BlockNumberFor<T>>) {
		ActiveConfig::<T>::set(config);
	}

	/// This function should be used to update members of the configuration.
	///
	/// This function is used to update the configuration in a way that is safe. It will check the
	/// resulting configuration and ensure that the update is valid. If the update is invalid, it
	/// will check if the previous configuration was valid. If it was invalid, we proceed with
	/// updating the configuration, giving a chance to recover from such a condition.
	///
	/// The actual configuration change take place after a couple of sessions have passed. In case
	/// this function is called more than once in a session, then the pending configuration change
	/// will be updated and the changes will be applied at once.
	// NOTE: Explicitly tell rustc not to inline this because otherwise heuristics note the incoming
	// closure making it's attractive to inline. However, in this case, we will end up with lots of
	// duplicated code (making this function to show up in the top of heaviest functions) only for
	// the sake of essentially avoiding an indirect call. Doesn't worth it.
	#[inline(never)]
	pub(crate) fn schedule_config_update(
		updater: impl FnOnce(&mut HostConfiguration<BlockNumberFor<T>>),
	) -> DispatchResult {
		let mut pending_configs = <PendingConfigs<T>>::get();

		// 1. pending_configs = [] No pending configuration changes.
		//
		//    That means we should use the active config as the base configuration. We will insert
		//    the new pending configuration as (cur+2, new_config) into the list.
		//
		// 2. pending_configs = [(cur+2, X)] There is a configuration that is pending for the
		//    scheduled session.
		//
		//    We will use X as the base configuration. We can update the pending configuration X
		//    directly.
		//
		// 3. pending_configs = [(cur+1, X)] There is a pending configuration scheduled and it will
		//    be applied in the next session.
		//
		//    We will use X as the base configuration. We need to schedule a new configuration
		// change    for the `scheduled_session` and use X as the base for the new configuration.
		//
		// 4. pending_configs = [(cur+1, X), (cur+2, Y)] There is a pending configuration change in
		//    the next session and for the scheduled session. Due to case №3, we can be sure that Y
		//    is based on top of X. This means we can use Y as the base configuration and update Y
		//    directly.
		//
		// There cannot be (cur, X) because those are applied in the session change handler for the
		// current session.

		// First, we need to decide what we should use as the base configuration.
		let mut base_config = pending_configs
			.last()
			.map(|(_, config)| config.clone())
			.unwrap_or_else(Self::config);
		let base_config_consistent = base_config.check_consistency().is_ok();

		// Now, we need to decide what the new configuration should be.
		// We also move the `base_config` to `new_config` to empahsize that the base config was
		// destroyed by the `updater`.
		updater(&mut base_config);
		let new_config = base_config;

		if BypassConsistencyCheck::<T>::get() {
			// This will emit a warning each configuration update if the consistency check is
			// bypassed. This is an attempt to make sure the bypass is not accidentally left on.
			log::warn!(
				target: LOG_TARGET,
				"Bypassing the consistency check for the configuration change!",
			);
		} else if let Err(e) = new_config.check_consistency() {
			if base_config_consistent {
				// Base configuration is consistent and the new configuration is inconsistent.
				// This means that the value set by the `updater` is invalid and we can return
				// it as an error.
				log::warn!(
					target: LOG_TARGET,
					"Configuration change rejected due to invalid configuration: {:?}",
					e,
				);
				return Err(Error::<T>::InvalidNewValue.into())
			} else {
				// The configuration was already broken, so we can as well proceed with the update.
				// You cannot break something that is already broken.
				//
				// That will allow to call several functions and ultimately return the configuration
				// into consistent state.
				log::warn!(
					target: LOG_TARGET,
					"The new configuration is broken but the old is broken as well. Proceeding",
				);
			}
		}

		let scheduled_session = Self::scheduled_session();

		if let Some(&mut (_, ref mut config)) = pending_configs
			.iter_mut()
			.find(|&&mut (apply_at_session, _)| apply_at_session >= scheduled_session)
		{
			*config = new_config;
		} else {
			// We are scheduling a new configuration change for the scheduled session.
			pending_configs.push((scheduled_session, new_config));
		}

		<PendingConfigs<T>>::put(pending_configs);

		Ok(())
	}
}<|MERGE_RESOLUTION|>--- conflicted
+++ resolved
@@ -26,11 +26,7 @@
 	MAX_HORIZONTAL_MESSAGE_NUM, MAX_UPWARD_MESSAGE_NUM,
 };
 use primitives::{
-<<<<<<< HEAD
-	vstaging::ClientFeatures, AsyncBackingParams, Balance, ExecutorParamError, ExecutorParams,
-=======
 	vstaging::NodeFeatures, AsyncBackingParams, Balance, ExecutorParamError, ExecutorParams,
->>>>>>> ede4a362
 	SessionIndex, LEGACY_MIN_BACKING_VOTES, MAX_CODE_SIZE, MAX_HEAD_DATA_SIZE, MAX_POV_SIZE,
 	ON_DEMAND_DEFAULT_QUEUE_MAX_SIZE,
 };
@@ -265,13 +261,8 @@
 	/// The minimum number of valid backing statements required to consider a parachain candidate
 	/// backable.
 	pub minimum_backing_votes: u32,
-<<<<<<< HEAD
-	/// Client features enablement.
-	pub client_features: ClientFeatures,
-=======
 	/// Node features enablement.
 	pub node_features: NodeFeatures,
->>>>>>> ede4a362
 }
 
 impl<BlockNumber: Default + From<u32>> Default for HostConfiguration<BlockNumber> {
@@ -323,11 +314,7 @@
 			on_demand_target_queue_utilization: Perbill::from_percent(25),
 			on_demand_ttl: 5u32.into(),
 			minimum_backing_votes: LEGACY_MIN_BACKING_VOTES,
-<<<<<<< HEAD
-			client_features: ClientFeatures::AVAILABILITY_CHUNK_SHUFFLING,
-=======
 			node_features: NodeFeatures::EMPTY,
->>>>>>> ede4a362
 		}
 	}
 }
@@ -516,20 +503,6 @@
 
 	/// The current storage version.
 	///
-<<<<<<< HEAD
-	/// v0-v1: <https://github.com/paritytech/polkadot/pull/3575>
-	/// v1-v2: <https://github.com/paritytech/polkadot/pull/4420>
-	/// v2-v3: <https://github.com/paritytech/polkadot/pull/6091>
-	/// v3-v4: <https://github.com/paritytech/polkadot/pull/6345>
-	/// v4-v5: <https://github.com/paritytech/polkadot/pull/6937>
-	///      + <https://github.com/paritytech/polkadot/pull/6961>
-	///      + <https://github.com/paritytech/polkadot/pull/6934>
-	/// v5-v6: <https://github.com/paritytech/polkadot/pull/6271> (remove UMP dispatch queue)
-	/// v6-v7: <https://github.com/paritytech/polkadot/pull/7396>
-	/// v7-v8: <https://github.com/paritytech/polkadot/pull/6969>
-	/// v8-v9: <https://github.com/paritytech/polkadot/pull/7577>
-	/// TODO: add PR link here
-=======
 	/// v0-v1:  <https://github.com/paritytech/polkadot/pull/3575>
 	/// v1-v2:  <https://github.com/paritytech/polkadot/pull/4420>
 	/// v2-v3:  <https://github.com/paritytech/polkadot/pull/6091>
@@ -542,7 +515,6 @@
 	/// v7-v8:  <https://github.com/paritytech/polkadot/pull/6969>
 	/// v8-v9:  <https://github.com/paritytech/polkadot/pull/7577>
 	/// v9-v10: <https://github.com/paritytech/polkadot-sdk/pull/2177>
->>>>>>> ede4a362
 	const STORAGE_VERSION: StorageVersion = StorageVersion::new(10);
 
 	#[pallet::pallet]
@@ -1231,21 +1203,6 @@
 				config.minimum_backing_votes = new;
 			})
 		}
-<<<<<<< HEAD
-		/// Set availability chunk shuffling params.
-		#[pallet::call_index(53)]
-		#[pallet::weight((
-			T::WeightInfo::set_config_with_u32(), // TODO: add set config with bool
-			DispatchClass::Operational
-		))]
-		pub fn set_availability_chunk_shuffling_client_feature(
-			origin: OriginFor<T>,
-			enable: bool,
-		) -> DispatchResult {
-			ensure_root(origin)?;
-			Self::schedule_config_update(|config| {
-				config.client_features.set(ClientFeatures::AVAILABILITY_CHUNK_SHUFFLING, enable)
-=======
 		/// Set/Unset a node feature.
 		#[pallet::call_index(53)]
 		#[pallet::weight((
@@ -1261,7 +1218,6 @@
 					config.node_features.resize(index + 1, false);
 				}
 				config.node_features.set(index, value);
->>>>>>> ede4a362
 			})
 		}
 	}
