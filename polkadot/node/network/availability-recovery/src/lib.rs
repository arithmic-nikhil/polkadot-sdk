// Copyright (C) Parity Technologies (UK) Ltd.
// This file is part of Polkadot.

// Polkadot is free software: you can redistribute it and/or modify
// it under the terms of the GNU General Public License as published by
// the Free Software Foundation, either version 3 of the License, or
// (at your option) any later version.

// Polkadot is distributed in the hope that it will be useful,
// but WITHOUT ANY WARRANTY; without even the implied warranty of
// MERCHANTABILITY or FITNESS FOR A PARTICULAR PURPOSE.  See the
// GNU General Public License for more details.

// You should have received a copy of the GNU General Public License
// along with Polkadot.  If not, see <http://www.gnu.org/licenses/>.

//! Availability Recovery Subsystem of Polkadot.

#![warn(missing_docs)]

use std::{
	collections::{BTreeMap, VecDeque},
	iter::Iterator,
	num::NonZeroUsize,
	pin::Pin,
};

use futures::{
	channel::oneshot,
	future::{Future, FutureExt, RemoteHandle},
	pin_mut,
	prelude::*,
	sink::SinkExt,
	stream::{FuturesUnordered, StreamExt},
	task::{Context, Poll},
};
use schnellru::{ByLength, LruMap};
<<<<<<< HEAD
use task::{
	FetchChunks, FetchChunksParams, FetchFull, FetchFullParams, FetchSystematicChunks,
	FetchSystematicChunksParams,
};
=======
use task::{FetchChunks, FetchChunksParams, FetchFull, FetchFullParams};
>>>>>>> 2f9b7675

use fatality::Nested;
use polkadot_erasure_coding::{
	branch_hash, branches, obtain_chunks_v1, recovery_threshold, systematic_recovery_threshold,
	Error as ErasureEncodingError,
};
use task::{RecoveryParams, RecoveryStrategy, RecoveryTask};

use polkadot_node_network_protocol::{
	request_response::{v1 as request_v1, IncomingRequestReceiver},
	UnifiedReputationChange as Rep,
};
use polkadot_node_primitives::{AvailableData, ErasureChunk};
use polkadot_node_subsystem::{
	errors::RecoveryError,
	jaeger,
<<<<<<< HEAD
	messages::{AvailabilityRecoveryMessage, AvailabilityStoreMessage, ChainApiMessage},
	overseer, ActiveLeavesUpdate, FromOrchestra, OverseerSignal, SpawnedSubsystem,
	SubsystemContext, SubsystemError, SubsystemResult,
};
use polkadot_node_subsystem_util::{
	availability_chunk_indices, request_session_info,
	runtime::request_availability_chunk_shuffling_params,
=======
	messages::{AvailabilityRecoveryMessage, AvailabilityStoreMessage},
	overseer, ActiveLeavesUpdate, FromOrchestra, OverseerSignal, SpawnedSubsystem,
	SubsystemContext, SubsystemError, SubsystemResult,
>>>>>>> 2f9b7675
};
use polkadot_primitives::{
<<<<<<< HEAD
	BlakeTwo256, BlockNumber, CandidateHash, CandidateReceipt, ChunkIndex, GroupIndex, Hash, HashT,
=======
	BlakeTwo256, BlockNumber, CandidateHash, CandidateReceipt, GroupIndex, Hash, HashT,
>>>>>>> 2f9b7675
	SessionIndex, SessionInfo, ValidatorIndex,
};

mod error;
mod futures_undead;
mod metrics;
mod task;
use metrics::Metrics;

#[cfg(test)]
mod tests;

const LOG_TARGET: &str = "parachain::availability-recovery";

// Size of the LRU cache where we keep recovered data.
const LRU_SIZE: u32 = 16;

const COST_INVALID_REQUEST: Rep = Rep::CostMajor("Peer sent unparsable request");

/// PoV size limit in bytes for which prefer fetching from backers.
const SMALL_POV_LIMIT: usize = 128 * 1024;

#[derive(Clone, PartialEq)]
/// The strategy we use to recover the PoV.
pub enum RecoveryStrategyKind {
	/// We always try the backing group first, then fallback to validator chunks.
	BackersFirstAlways,
	/// We try the backing group first if PoV size is lower than specified, then fallback to
	/// validator chunks.
	BackersFirstIfSizeLower(usize),
	/// We always recover using validator chunks.
	ChunksAlways,
<<<<<<< HEAD
	/// First try the backing group. Then systematic chunks.
	BackersThenSystematicChunks,
	/// Do not request data from the availability store.
	/// This is the useful for nodes where the
	/// availability-store subsystem is not expected to run,
	/// such as collators.
	BypassAvailabilityStore,
	/// Always recover using systematic chunks, fall back to regular chunks.
	SystematicChunks,
=======
>>>>>>> 2f9b7675
}

/// The Availability Recovery Subsystem.
pub struct AvailabilityRecoverySubsystem {
	/// PoV recovery strategy to use.
	recovery_strategy_kind: RecoveryStrategyKind,
<<<<<<< HEAD
=======
	// If this is true, do not request data from the availability store.
	/// This is the useful for nodes where the
	/// availability-store subsystem is not expected to run,
	/// such as collators.
	bypass_availability_store: bool,
>>>>>>> 2f9b7675
	/// Receiver for available data requests.
	req_receiver: IncomingRequestReceiver<request_v1::AvailableDataFetchingRequest>,
	/// Metrics for this subsystem.
	metrics: Metrics,
}

/// Expensive erasure coding computations that we want to run on a blocking thread.
pub enum ErasureTask {
	/// Reconstructs `AvailableData` from chunks given `n_validators`.
	Reconstruct(
		usize,
		BTreeMap<ChunkIndex, ErasureChunk>,
		oneshot::Sender<Result<AvailableData, ErasureEncodingError>>,
	),
	/// Re-encode `AvailableData` into erasure chunks in order to verify the provided root hash of
	/// the Merkle tree.
	Reencode(usize, Hash, AvailableData, oneshot::Sender<Option<AvailableData>>),
}

const fn is_unavailable(
	received_chunks: usize,
	requesting_chunks: usize,
	unrequested_validators: usize,
	threshold: usize,
) -> bool {
	received_chunks + requesting_chunks + unrequested_validators < threshold
}

/// Check validity of a chunk.
fn is_chunk_valid(params: &RecoveryParams, chunk: &ErasureChunk) -> bool {
	let anticipated_hash =
		match branch_hash(&params.erasure_root, chunk.proof(), chunk.index.0 as usize) {
			Ok(hash) => hash,
			Err(e) => {
				gum::debug!(
					target: LOG_TARGET,
					candidate_hash = ?params.candidate_hash,
					validator_index = ?chunk.index,
					error = ?e,
					"Invalid Merkle proof",
				);
				return false
			},
		};
	let erasure_chunk_hash = BlakeTwo256::hash(&chunk.chunk);
	if anticipated_hash != erasure_chunk_hash {
		gum::debug!(
			target: LOG_TARGET,
			candidate_hash = ?params.candidate_hash,
			validator_index = ?chunk.index,
			"Merkle proof mismatch"
		);
		return false
	}
	true
}

/// Re-encode the data into erasure chunks in order to verify
/// the root hash of the provided Merkle tree, which is built
/// on-top of the encoded chunks.
///
/// This (expensive) check is necessary, as otherwise we can't be sure that some chunks won't have
/// been tampered with by the backers, which would result in some validators considering the data
/// valid and some invalid as having fetched different set of chunks. The checking of the Merkle
/// proof for individual chunks only gives us guarantees, that we have fetched a chunk belonging to
/// a set the backers have committed to.
///
/// NOTE: It is fine to do this check with already decoded data, because if the decoding failed for
/// some validators, we can be sure that chunks have been tampered with (by the backers) or the
/// data was invalid to begin with. In the former case, validators fetching valid chunks will see
/// invalid data as well, because the root won't match. In the latter case the situation is the
/// same for anyone anyways.
fn reconstructed_data_matches_root(
	n_validators: usize,
	expected_root: &Hash,
	data: &AvailableData,
	metrics: &Metrics,
) -> bool {
	let _timer = metrics.time_reencode_chunks();

	let chunks = match obtain_chunks_v1(n_validators, data) {
		Ok(chunks) => chunks,
		Err(e) => {
			gum::debug!(
				target: LOG_TARGET,
				err = ?e,
				"Failed to obtain chunks",
			);
			return false
		},
	};

	let branches = branches(&chunks);

	branches.root() == *expected_root
}

/// Accumulate all awaiting sides for some particular `AvailableData`.
struct RecoveryHandle {
	candidate_hash: CandidateHash,
	remote: RemoteHandle<Result<AvailableData, RecoveryError>>,
	awaiting: Vec<oneshot::Sender<Result<AvailableData, RecoveryError>>>,
}

impl Future for RecoveryHandle {
	type Output = Option<(CandidateHash, Result<AvailableData, RecoveryError>)>;

	fn poll(mut self: Pin<&mut Self>, cx: &mut Context<'_>) -> Poll<Self::Output> {
		let mut indices_to_remove = Vec::new();
		for (i, awaiting) in self.awaiting.iter_mut().enumerate().rev() {
			if let Poll::Ready(()) = awaiting.poll_canceled(cx) {
				indices_to_remove.push(i);
			}
		}

		// these are reverse order, so remove is fine.
		for index in indices_to_remove {
			gum::debug!(
				target: LOG_TARGET,
				candidate_hash = ?self.candidate_hash,
				"Receiver for available data dropped.",
			);

			self.awaiting.swap_remove(index);
		}

		if self.awaiting.is_empty() {
			gum::debug!(
				target: LOG_TARGET,
				candidate_hash = ?self.candidate_hash,
				"All receivers for available data dropped.",
			);

			return Poll::Ready(None)
		}

		let remote = &mut self.remote;
		futures::pin_mut!(remote);
		let result = futures::ready!(remote.poll(cx));

		for awaiting in self.awaiting.drain(..) {
			let _ = awaiting.send(result.clone());
		}

		Poll::Ready(Some((self.candidate_hash, result)))
	}
}

/// Cached result of an availability recovery operation.
#[derive(Debug, Clone)]
enum CachedRecovery {
	/// Availability was successfully retrieved before.
	Valid(AvailableData),
	/// Availability was successfully retrieved before, but was found to be invalid.
	Invalid,
}

impl CachedRecovery {
	/// Convert back to	`Result` to deliver responses.
	fn into_result(self) -> Result<AvailableData, RecoveryError> {
		match self {
			Self::Valid(d) => Ok(d),
			Self::Invalid => Err(RecoveryError::Invalid),
		}
	}
}

impl TryFrom<Result<AvailableData, RecoveryError>> for CachedRecovery {
	type Error = ();
	fn try_from(o: Result<AvailableData, RecoveryError>) -> Result<CachedRecovery, Self::Error> {
		match o {
			Ok(d) => Ok(Self::Valid(d)),
			Err(RecoveryError::Invalid) => Ok(Self::Invalid),
			// We don't want to cache unavailable state, as that state might change, so if
			// requested again we want to try again!
			Err(RecoveryError::Unavailable) => Err(()),
			Err(RecoveryError::ChannelClosed) => Err(()),
		}
	}
}

struct State {
	/// Each recovery task is implemented as its own async task,
	/// and these handles are for communicating with them.
	ongoing_recoveries: FuturesUnordered<RecoveryHandle>,

	/// A recent block hash for which state should be available.
	live_block: (BlockNumber, Hash),

	/// An LRU cache of recently recovered data.
	availability_lru: LruMap<CandidateHash, CachedRecovery>,

	/// Cache of the chunk indices shuffle based on the relay parent block.
	chunk_indices_cache: LruMap<BlockNumber, VecDeque<(ChunkIndex, ValidatorIndex)>>,
}

impl Default for State {
	fn default() -> Self {
		Self {
			ongoing_recoveries: FuturesUnordered::new(),
			live_block: (0, Hash::default()),
			availability_lru: LruMap::new(ByLength::new(LRU_SIZE)),
			chunk_indices_cache: LruMap::new(ByLength::new(LRU_SIZE)),
		}
	}
}

#[overseer::subsystem(AvailabilityRecovery, error=SubsystemError, prefix=self::overseer)]
impl<Context> AvailabilityRecoverySubsystem {
	fn start(self, ctx: Context) -> SpawnedSubsystem {
		let future = self
			.run(ctx)
			.map_err(|e| SubsystemError::with_origin("availability-recovery", e))
			.boxed();
		SpawnedSubsystem { name: "availability-recovery-subsystem", future }
	}
}

/// Handles a signal from the overseer.
async fn handle_signal(state: &mut State, signal: OverseerSignal) -> SubsystemResult<bool> {
	match signal {
		OverseerSignal::Conclude => Ok(true),
		OverseerSignal::ActiveLeaves(ActiveLeavesUpdate { activated, .. }) => {
			// if activated is non-empty, set state.live_block to the highest block in `activated`
			if let Some(activated) = activated {
				if activated.number > state.live_block.0 {
					state.live_block = (activated.number, activated.hash)
				}
			}

			Ok(false)
		},
		OverseerSignal::BlockFinalized(_, _) => Ok(false),
	}
}

/// Machinery around launching recovery tasks into the background.
#[overseer::contextbounds(AvailabilityRecovery, prefix = self::overseer)]
async fn launch_recovery_task<Context>(
	state: &mut State,
	ctx: &mut Context,
	session_info: SessionInfo,
	receipt: CandidateReceipt,
	response_sender: oneshot::Sender<Result<AvailableData, RecoveryError>>,
	metrics: &Metrics,
	recovery_strategies: VecDeque<Box<dyn RecoveryStrategy<<Context as SubsystemContext>::Sender>>>,
	bypass_availability_store: bool,
) -> error::Result<()> {
	let candidate_hash = receipt.hash();
	let params = RecoveryParams {
		validator_authority_keys: session_info.discovery_keys.clone(),
		n_validators: session_info.validators.len(),
		threshold: recovery_threshold(session_info.validators.len())?,
		candidate_hash,
		erasure_root: receipt.descriptor.erasure_root,
		metrics: metrics.clone(),
		bypass_availability_store,
	};

	let recovery_task = RecoveryTask::new(ctx.sender().clone(), params, recovery_strategies);

	let (remote, remote_handle) = recovery_task.run().remote_handle();

	state.ongoing_recoveries.push(RecoveryHandle {
		candidate_hash,
		remote: remote_handle,
		awaiting: vec![response_sender],
	});

	if let Err(e) = ctx.spawn("recovery-task", Box::pin(remote)) {
		gum::warn!(
			target: LOG_TARGET,
			err = ?e,
			"Failed to spawn a recovery task",
		);
	}

	Ok(())
}

/// Handles an availability recovery request.
#[overseer::contextbounds(AvailabilityRecovery, prefix = self::overseer)]
async fn handle_recover<Context>(
	state: &mut State,
	ctx: &mut Context,
	receipt: CandidateReceipt,
	session_index: SessionIndex,
	backing_group: Option<GroupIndex>,
	response_sender: oneshot::Sender<Result<AvailableData, RecoveryError>>,
	metrics: &Metrics,
	erasure_task_tx: futures::channel::mpsc::Sender<ErasureTask>,
	recovery_strategy_kind: RecoveryStrategyKind,
<<<<<<< HEAD
=======
	bypass_availability_store: bool,
>>>>>>> 2f9b7675
) -> error::Result<()> {
	let candidate_hash = receipt.hash();

	let span = jaeger::Span::new(candidate_hash, "availbility-recovery")
		.with_stage(jaeger::Stage::AvailabilityRecovery);

	if let Some(result) =
		state.availability_lru.get(&candidate_hash).cloned().map(|v| v.into_result())
	{
		if let Err(e) = response_sender.send(result) {
			gum::warn!(
				target: LOG_TARGET,
				err = ?e,
				"Error responding with an availability recovery result",
			);
		}
		return Ok(())
	}

	if let Some(i) =
		state.ongoing_recoveries.iter_mut().find(|i| i.candidate_hash == candidate_hash)
	{
		i.awaiting.push(response_sender);
		return Ok(())
	}

	let _span = span.child("not-cached");
	let session_info = request_session_info(state.live_block.1, session_index, ctx.sender())
		.await
		.await
		.map_err(error::Error::CanceledSessionInfo)??;

	let _span = span.child("session-info-ctx-received");
	match session_info {
		Some(session_info) => {
<<<<<<< HEAD
			let mut prefer_backing_group = true;

			if let RecoveryStrategyKind::BackersFirstIfSizeLower(small_pov_limit) =
				recovery_strategy_kind
			{
				// Get our own chunk size to get an estimate of the PoV size.
				let chunk_size: Result<Option<usize>, error::Error> =
					query_chunk_size(ctx, candidate_hash).await;
				if let Ok(Some(chunk_size)) = chunk_size {
					let pov_size_estimate =
						chunk_size.saturating_mul(session_info.validators.len()) / 3;
					prefer_backing_group = pov_size_estimate < small_pov_limit;

					gum::trace!(
						target: LOG_TARGET,
						?candidate_hash,
						pov_size_estimate,
						small_pov_limit,
						enabled = prefer_backing_group,
						"Prefer fetch from backing group",
					);
				}
			};

			let block_number =
				get_block_number(ctx.sender(), receipt.descriptor.relay_parent).await?;

			if state.chunk_indices_cache.peek(&block_number).is_none() {
				let maybe_av_chunk_shuffling_params = request_availability_chunk_shuffling_params(
					receipt.descriptor.relay_parent,
					ctx.sender(),
				)
				.await
				.map_err(error::Error::RequestAvailabilityChunkShufflingParams)?;

				let chunk_indices = availability_chunk_indices(
					maybe_av_chunk_shuffling_params,
					block_number,
					session_info.validators.len(),
				)
				.iter()
				.enumerate()
				.map(|(v_index, c_index)| {
					(
						*c_index,
						ValidatorIndex(
							u32::try_from(v_index)
								.expect("validator numbers should not exceed u32"),
						),
					)
				})
				.collect();
				state.chunk_indices_cache.insert(block_number, chunk_indices);
			}

			let chunk_indices = state
				.chunk_indices_cache
				.get(&block_number)
				.expect("The shuffling was just inserted");

			let backing_validators = if let Some(backing_group) = backing_group {
				session_info.validator_groups.get(backing_group)
			} else {
				None
			};

			let fetch_chunks_params = FetchChunksParams {
				validators: chunk_indices.clone(),
				erasure_task_tx: erasure_task_tx.clone(),
			};

=======
>>>>>>> 2f9b7675
			let mut recovery_strategies: VecDeque<
				Box<dyn RecoveryStrategy<<Context as SubsystemContext>::Sender>>,
			> = VecDeque::with_capacity(2);

<<<<<<< HEAD
			if let Some(backing_validators) = backing_validators {
				match (&recovery_strategy_kind, prefer_backing_group) {
					(RecoveryStrategyKind::BackersFirstAlways, true) |
					(RecoveryStrategyKind::BackersFirstIfSizeLower(_), true) |
					(RecoveryStrategyKind::BypassAvailabilityStore, true) |
					(RecoveryStrategyKind::BackersThenSystematicChunks, true) =>
						recovery_strategies.push_back(Box::new(FetchFull::new(FetchFullParams {
							validators: backing_validators.to_vec(),
							erasure_task_tx: erasure_task_tx.clone(),
						}))),
					_ => {},
				};
			}

			if matches!(
				recovery_strategy_kind,
				RecoveryStrategyKind::BackersThenSystematicChunks |
					RecoveryStrategyKind::SystematicChunks
			) {
				let systematic_threshold =
					systematic_recovery_threshold(session_info.validators.len())?;

				// Only get the validators according to the threshold.
				let validators = chunk_indices
					.clone()
					.into_iter()
					.filter(|(c_index, _)| {
						usize::try_from(c_index.0)
							.expect("usize is at least u32 bytes on all modern targets.") <
							systematic_threshold
					})
					.collect();

				recovery_strategies.push_back(Box::new(FetchSystematicChunks::new(
					FetchSystematicChunksParams { validators, erasure_task_tx },
				)));
			}

			recovery_strategies.push_back(Box::new(FetchChunks::new(fetch_chunks_params)));
=======
			if let Some(backing_group) = backing_group {
				if let Some(backing_validators) = session_info.validator_groups.get(backing_group) {
					let mut small_pov_size = true;

					if let RecoveryStrategyKind::BackersFirstIfSizeLower(small_pov_limit) =
						recovery_strategy_kind
					{
						// Get our own chunk size to get an estimate of the PoV size.
						let chunk_size: Result<Option<usize>, error::Error> =
							query_chunk_size(ctx, candidate_hash).await;
						if let Ok(Some(chunk_size)) = chunk_size {
							let pov_size_estimate =
								chunk_size.saturating_mul(session_info.validators.len()) / 3;
							small_pov_size = pov_size_estimate < small_pov_limit;

							gum::trace!(
								target: LOG_TARGET,
								?candidate_hash,
								pov_size_estimate,
								small_pov_limit,
								enabled = small_pov_size,
								"Prefer fetch from backing group",
							);
						} else {
							// we have a POV limit but were not able to query the chunk size, so
							// don't use the backing group.
							small_pov_size = false;
						}
					};

					match (&recovery_strategy_kind, small_pov_size) {
						(RecoveryStrategyKind::BackersFirstAlways, _) |
						(RecoveryStrategyKind::BackersFirstIfSizeLower(_), true) => recovery_strategies.push_back(
							Box::new(FetchFull::new(FetchFullParams {
								validators: backing_validators.to_vec(),
								erasure_task_tx: erasure_task_tx.clone(),
							})),
						),
						_ => {},
					};
				}
			}

			recovery_strategies.push_back(Box::new(FetchChunks::new(FetchChunksParams {
				n_validators: session_info.validators.len(),
				erasure_task_tx,
			})));
>>>>>>> 2f9b7675

			launch_recovery_task(
				state,
				ctx,
				session_info,
				receipt,
				response_sender,
				metrics,
				recovery_strategies,
<<<<<<< HEAD
				recovery_strategy_kind == RecoveryStrategyKind::BypassAvailabilityStore,
=======
				bypass_availability_store,
>>>>>>> 2f9b7675
			)
			.await
		},
		None => {
			gum::warn!(target: LOG_TARGET, "SessionInfo is `None` at {:?}", state.live_block);
			response_sender
				.send(Err(RecoveryError::Unavailable))
				.map_err(|_| error::Error::CanceledResponseSender)?;
			Ok(())
		},
	}
}

/// Queries the full `AvailableData` from av-store.
#[overseer::contextbounds(AvailabilityRecovery, prefix = self::overseer)]
async fn query_full_data<Context>(
	ctx: &mut Context,
	candidate_hash: CandidateHash,
) -> error::Result<Option<AvailableData>> {
	let (tx, rx) = oneshot::channel();
	ctx.send_message(AvailabilityStoreMessage::QueryAvailableData(candidate_hash, tx))
		.await;

	rx.await.map_err(error::Error::CanceledQueryFullData)
}

/// Queries a chunk from av-store.
#[overseer::contextbounds(AvailabilityRecovery, prefix = self::overseer)]
async fn query_chunk_size<Context>(
	ctx: &mut Context,
	candidate_hash: CandidateHash,
) -> error::Result<Option<usize>> {
	let (tx, rx) = oneshot::channel();
	ctx.send_message(AvailabilityStoreMessage::QueryChunkSize(candidate_hash, tx))
		.await;

	rx.await.map_err(error::Error::CanceledQueryFullData)
}

#[overseer::contextbounds(AvailabilityRecovery, prefix = self::overseer)]
impl AvailabilityRecoverySubsystem {
	/// Create a new instance of `AvailabilityRecoverySubsystem` which never requests the
	/// `AvailabilityStoreSubsystem` subsystem.
	pub fn with_availability_store_skip(
		req_receiver: IncomingRequestReceiver<request_v1::AvailableDataFetchingRequest>,
		metrics: Metrics,
	) -> Self {
		Self {
<<<<<<< HEAD
			recovery_strategy_kind: RecoveryStrategyKind::BypassAvailabilityStore,
=======
			recovery_strategy_kind: RecoveryStrategyKind::BackersFirstIfSizeLower(SMALL_POV_LIMIT),
			bypass_availability_store: true,
>>>>>>> 2f9b7675
			req_receiver,
			metrics,
		}
	}

	/// Create a new instance of `AvailabilityRecoverySubsystem` which starts with a fast path to
	/// request data from backers.
	pub fn with_fast_path(
		req_receiver: IncomingRequestReceiver<request_v1::AvailableDataFetchingRequest>,
		metrics: Metrics,
	) -> Self {
		Self {
			recovery_strategy_kind: RecoveryStrategyKind::BackersFirstAlways,
<<<<<<< HEAD
=======
			bypass_availability_store: false,
>>>>>>> 2f9b7675
			req_receiver,
			metrics,
		}
	}

	/// Create a new instance of `AvailabilityRecoverySubsystem` which requests only chunks
	pub fn with_chunks_only(
		req_receiver: IncomingRequestReceiver<request_v1::AvailableDataFetchingRequest>,
		metrics: Metrics,
	) -> Self {
<<<<<<< HEAD
		Self { recovery_strategy_kind: RecoveryStrategyKind::ChunksAlways, req_receiver, metrics }
=======
		Self {
			recovery_strategy_kind: RecoveryStrategyKind::ChunksAlways,
			bypass_availability_store: false,
			req_receiver,
			metrics,
		}
>>>>>>> 2f9b7675
	}

	/// Create a new instance of `AvailabilityRecoverySubsystem` which requests chunks if PoV is
	/// above a threshold.
	pub fn with_chunks_if_pov_large(
		req_receiver: IncomingRequestReceiver<request_v1::AvailableDataFetchingRequest>,
		metrics: Metrics,
	) -> Self {
		Self {
			recovery_strategy_kind: RecoveryStrategyKind::BackersFirstIfSizeLower(SMALL_POV_LIMIT),
<<<<<<< HEAD
			req_receiver,
			metrics,
		}
	}

	/// Create a new instance of `AvailabilityRecoverySubsystem` which first requests full data
	/// from backers, with a fallback to recover from systematic chunks.
	pub fn with_fast_path_then_systematic_chunks(
		req_receiver: IncomingRequestReceiver<request_v1::AvailableDataFetchingRequest>,
		metrics: Metrics,
	) -> Self {
		Self {
			recovery_strategy_kind: RecoveryStrategyKind::BackersThenSystematicChunks,
			req_receiver,
			metrics,
		}
	}

	/// Create a new instance of `AvailabilityRecoverySubsystem` which first attempts to request
	/// systematic chunks, with a fallback to requesting regular chunks.
	pub fn with_systematic_chunks(
		req_receiver: IncomingRequestReceiver<request_v1::AvailableDataFetchingRequest>,
		metrics: Metrics,
	) -> Self {
		Self {
			recovery_strategy_kind: RecoveryStrategyKind::SystematicChunks,
=======
			bypass_availability_store: false,
>>>>>>> 2f9b7675
			req_receiver,
			metrics,
		}
	}

	async fn run<Context>(self, mut ctx: Context) -> SubsystemResult<()> {
		let mut state = State::default();
<<<<<<< HEAD
		let Self { mut req_receiver, metrics, recovery_strategy_kind } = self;
=======
		let Self { mut req_receiver, metrics, recovery_strategy_kind, bypass_availability_store } =
			self;
>>>>>>> 2f9b7675

		let (erasure_task_tx, erasure_task_rx) = futures::channel::mpsc::channel(16);
		let mut erasure_task_rx = erasure_task_rx.fuse();

		// `ThreadPoolBuilder` spawns the tasks using `spawn_blocking`. For each worker there will
		// be a `mpsc` channel created. Each of these workers take the `Receiver` and poll it in an
		// infinite loop. All of the sender ends of the channel are sent as a vec which we then use
		// to create a `Cycle` iterator. We use this iterator to assign work in a round-robin
		// fashion to the workers in the pool.
		//
		// How work is dispatched to the pool from the recovery tasks:
		// - Once a recovery task finishes retrieving the availability data, it needs to reconstruct
		//   from chunks and/or
		// re-encode the data which are heavy CPU computations.
		// To do so it sends an `ErasureTask` to the main loop via the `erasure_task` channel, and
		// waits for the results over a `oneshot` channel.
		// - In the subsystem main loop we poll the `erasure_task_rx` receiver.
		// - We forward the received `ErasureTask` to the `next()` sender yielded by the `Cycle`
		//   iterator.
		// - Some worker thread handles it and sends the response over the `oneshot` channel.

		// Create a thread pool with 2 workers.
		let mut to_pool = ThreadPoolBuilder::build(
			// Pool is guaranteed to have at least 1 worker thread.
			NonZeroUsize::new(2).expect("There are 2 threads; qed"),
			metrics.clone(),
			&mut ctx,
		)
		.into_iter()
		.cycle();

		loop {
			let recv_req = req_receiver.recv(|| vec![COST_INVALID_REQUEST]).fuse();
			pin_mut!(recv_req);
			futures::select! {
				erasure_task = erasure_task_rx.next() => {
					match erasure_task {
						Some(task) => {
							let send_result = to_pool
								.next()
								.expect("Pool size is `NonZeroUsize`; qed")
								.send(task)
								.await
								.map_err(|_| RecoveryError::ChannelClosed);

							if let Err(err) = send_result {
								gum::warn!(
									target: LOG_TARGET,
									?err,
									"Failed to send erasure coding task",
								);
							}
						},
						None => {
							gum::debug!(
								target: LOG_TARGET,
								"Erasure task channel closed",
							);

							return Err(SubsystemError::with_origin("availability-recovery", RecoveryError::ChannelClosed))
						}
					}
				}
				v = ctx.recv().fuse() => {
					match v? {
						FromOrchestra::Signal(signal) => if handle_signal(
							&mut state,
							signal,
						).await? {
							return Ok(());
						}
						FromOrchestra::Communication { msg } => {
							gum::debug!(target: LOG_TARGET,
								"Received message to recover available data");
							match msg {
								AvailabilityRecoveryMessage::RecoverAvailableData(
									receipt,
									session_index,
									maybe_backing_group,
									response_sender,
								) => {
									if let Err(e) = handle_recover(
										&mut state,
										&mut ctx,
										receipt,
										session_index,
										maybe_backing_group,
										response_sender,
										&metrics,
										erasure_task_tx.clone(),
										recovery_strategy_kind.clone(),
<<<<<<< HEAD
=======
										bypass_availability_store
>>>>>>> 2f9b7675
									).await {
										gum::warn!(
											target: LOG_TARGET,
											err = ?e,
											"Error handling a recovery request",
										);
									}
								}
							}
						}
					}
				}
				in_req = recv_req => {
					match in_req.into_nested().map_err(|fatal| SubsystemError::with_origin("availability-recovery", fatal))? {
						Ok(req) => {
<<<<<<< HEAD
							if recovery_strategy_kind == RecoveryStrategyKind::BypassAvailabilityStore {
=======
							if bypass_availability_store {
>>>>>>> 2f9b7675
								gum::debug!(
									target: LOG_TARGET,
									"Skipping request to availability-store.",
								);
								let _ = req.send_response(None.into());
								continue
							}
							match query_full_data(&mut ctx, req.payload.candidate_hash).await {
								Ok(res) => {
									let _ = req.send_response(res.into());
								}
								Err(e) => {
									gum::debug!(
										target: LOG_TARGET,
										err = ?e,
										"Failed to query available data.",
									);

									let _ = req.send_response(None.into());
								}
							}
						}
						Err(jfyi) => {
							gum::debug!(
								target: LOG_TARGET,
								error = ?jfyi,
								"Decoding incoming request failed"
							);
							continue
						}
					}
				}
				output = state.ongoing_recoveries.select_next_some() => {
					if let Some((candidate_hash, result)) = output {
						if let Ok(recovery) = CachedRecovery::try_from(result) {
							state.availability_lru.insert(candidate_hash, recovery);
						}
					}
				}
			}
		}
	}
}

// A simple thread pool implementation using `spawn_blocking` threads.
struct ThreadPoolBuilder;

const MAX_THREADS: NonZeroUsize = match NonZeroUsize::new(4) {
	Some(max_threads) => max_threads,
	None => panic!("MAX_THREADS must be non-zero"),
};

impl ThreadPoolBuilder {
	// Creates a pool of `size` workers, where 1 <= `size` <= `MAX_THREADS`.
	//
	// Each worker is created by `spawn_blocking` and takes the receiver side of a channel
	// while all of the senders are returned to the caller. Each worker runs `erasure_task_thread`
	// that polls the `Receiver` for an `ErasureTask` which is expected to be CPU intensive. The
	// larger the input (more or larger chunks/availability data), the more CPU cycles will be
	// spent.
	//
	// For example, for 32KB PoVs, we'd expect re-encode to eat as much as 90ms and 500ms for
	// 2.5MiB.
	//
	// After executing such a task, the worker sends the response via a provided `oneshot` sender.
	//
	// The caller is responsible for routing work to the workers.
	#[overseer::contextbounds(AvailabilityRecovery, prefix = self::overseer)]
	pub fn build<Context>(
		size: NonZeroUsize,
		metrics: Metrics,
		ctx: &mut Context,
	) -> Vec<futures::channel::mpsc::Sender<ErasureTask>> {
		// At least 1 task, at most `MAX_THREADS.
		let size = std::cmp::min(size, MAX_THREADS);
		let mut senders = Vec::new();

		for index in 0..size.into() {
			let (tx, rx) = futures::channel::mpsc::channel(8);
			senders.push(tx);

			if let Err(e) = ctx
				.spawn_blocking("erasure-task", Box::pin(erasure_task_thread(metrics.clone(), rx)))
			{
				gum::warn!(
					target: LOG_TARGET,
					err = ?e,
					index,
					"Failed to spawn a erasure task",
				);
			}
		}
		senders
	}
}

// Handles CPU intensive operation on a dedicated blocking thread.
async fn erasure_task_thread(
	metrics: Metrics,
	mut ingress: futures::channel::mpsc::Receiver<ErasureTask>,
) {
	loop {
		match ingress.next().await {
			Some(ErasureTask::Reconstruct(n_validators, chunks, sender)) => {
				let _ = sender.send(polkadot_erasure_coding::reconstruct_v1(
					n_validators,
					chunks.iter().map(|(c_index, chunk)| {
						(
							&chunk.chunk[..],
							usize::try_from(c_index.0)
								.expect("usize is at least u32 bytes on all modern targets."),
						)
					}),
				));
			},
			Some(ErasureTask::Reencode(n_validators, root, available_data, sender)) => {
				let metrics = metrics.clone();

				let maybe_data = if reconstructed_data_matches_root(
					n_validators,
					&root,
					&available_data,
					&metrics,
				) {
					Some(available_data)
				} else {
					None
				};

				let _ = sender.send(maybe_data);
			},
			None => {
				gum::debug!(
					target: LOG_TARGET,
					"Erasure task channel closed. Node shutting down ?",
				);
			},
		}
	}
}

async fn get_block_number<Sender>(
	sender: &mut Sender,
	relay_parent: Hash,
) -> error::Result<BlockNumber>
where
	Sender: overseer::SubsystemSender<ChainApiMessage>,
{
	let (tx, rx) = oneshot::channel();
	sender.send_message(ChainApiMessage::BlockNumber(relay_parent, tx)).await;

	let block_number = rx
		.await
		.map_err(error::Error::ChainApiSenderDropped)?
		.map_err(error::Error::ChainApi)?;

	if let Some(number) = block_number {
		Ok(number)
	} else {
		Err(error::Error::BlockNumberNotFound)
	}
}<|MERGE_RESOLUTION|>--- conflicted
+++ resolved
@@ -35,14 +35,10 @@
 	task::{Context, Poll},
 };
 use schnellru::{ByLength, LruMap};
-<<<<<<< HEAD
 use task::{
 	FetchChunks, FetchChunksParams, FetchFull, FetchFullParams, FetchSystematicChunks,
 	FetchSystematicChunksParams,
 };
-=======
-use task::{FetchChunks, FetchChunksParams, FetchFull, FetchFullParams};
->>>>>>> 2f9b7675
 
 use fatality::Nested;
 use polkadot_erasure_coding::{
@@ -59,7 +55,6 @@
 use polkadot_node_subsystem::{
 	errors::RecoveryError,
 	jaeger,
-<<<<<<< HEAD
 	messages::{AvailabilityRecoveryMessage, AvailabilityStoreMessage, ChainApiMessage},
 	overseer, ActiveLeavesUpdate, FromOrchestra, OverseerSignal, SpawnedSubsystem,
 	SubsystemContext, SubsystemError, SubsystemResult,
@@ -67,18 +62,9 @@
 use polkadot_node_subsystem_util::{
 	availability_chunk_indices, request_session_info,
 	runtime::request_availability_chunk_shuffling_params,
-=======
-	messages::{AvailabilityRecoveryMessage, AvailabilityStoreMessage},
-	overseer, ActiveLeavesUpdate, FromOrchestra, OverseerSignal, SpawnedSubsystem,
-	SubsystemContext, SubsystemError, SubsystemResult,
->>>>>>> 2f9b7675
 };
 use polkadot_primitives::{
-<<<<<<< HEAD
 	BlakeTwo256, BlockNumber, CandidateHash, CandidateReceipt, ChunkIndex, GroupIndex, Hash, HashT,
-=======
-	BlakeTwo256, BlockNumber, CandidateHash, CandidateReceipt, GroupIndex, Hash, HashT,
->>>>>>> 2f9b7675
 	SessionIndex, SessionInfo, ValidatorIndex,
 };
 
@@ -111,32 +97,21 @@
 	BackersFirstIfSizeLower(usize),
 	/// We always recover using validator chunks.
 	ChunksAlways,
-<<<<<<< HEAD
 	/// First try the backing group. Then systematic chunks.
 	BackersThenSystematicChunks,
-	/// Do not request data from the availability store.
-	/// This is the useful for nodes where the
-	/// availability-store subsystem is not expected to run,
-	/// such as collators.
-	BypassAvailabilityStore,
 	/// Always recover using systematic chunks, fall back to regular chunks.
 	SystematicChunks,
-=======
->>>>>>> 2f9b7675
 }
 
 /// The Availability Recovery Subsystem.
 pub struct AvailabilityRecoverySubsystem {
 	/// PoV recovery strategy to use.
 	recovery_strategy_kind: RecoveryStrategyKind,
-<<<<<<< HEAD
-=======
 	// If this is true, do not request data from the availability store.
 	/// This is the useful for nodes where the
 	/// availability-store subsystem is not expected to run,
 	/// such as collators.
 	bypass_availability_store: bool,
->>>>>>> 2f9b7675
 	/// Receiver for available data requests.
 	req_receiver: IncomingRequestReceiver<request_v1::AvailableDataFetchingRequest>,
 	/// Metrics for this subsystem.
@@ -429,10 +404,7 @@
 	metrics: &Metrics,
 	erasure_task_tx: futures::channel::mpsc::Sender<ErasureTask>,
 	recovery_strategy_kind: RecoveryStrategyKind,
-<<<<<<< HEAD
-=======
 	bypass_availability_store: bool,
->>>>>>> 2f9b7675
 ) -> error::Result<()> {
 	let candidate_hash = receipt.hash();
 
@@ -468,31 +440,6 @@
 	let _span = span.child("session-info-ctx-received");
 	match session_info {
 		Some(session_info) => {
-<<<<<<< HEAD
-			let mut prefer_backing_group = true;
-
-			if let RecoveryStrategyKind::BackersFirstIfSizeLower(small_pov_limit) =
-				recovery_strategy_kind
-			{
-				// Get our own chunk size to get an estimate of the PoV size.
-				let chunk_size: Result<Option<usize>, error::Error> =
-					query_chunk_size(ctx, candidate_hash).await;
-				if let Ok(Some(chunk_size)) = chunk_size {
-					let pov_size_estimate =
-						chunk_size.saturating_mul(session_info.validators.len()) / 3;
-					prefer_backing_group = pov_size_estimate < small_pov_limit;
-
-					gum::trace!(
-						target: LOG_TARGET,
-						?candidate_hash,
-						pov_size_estimate,
-						small_pov_limit,
-						enabled = prefer_backing_group,
-						"Prefer fetch from backing group",
-					);
-				}
-			};
-
 			let block_number =
 				get_block_number(ctx.sender(), receipt.descriptor.relay_parent).await?;
 
@@ -529,64 +476,10 @@
 				.get(&block_number)
 				.expect("The shuffling was just inserted");
 
-			let backing_validators = if let Some(backing_group) = backing_group {
-				session_info.validator_groups.get(backing_group)
-			} else {
-				None
-			};
-
-			let fetch_chunks_params = FetchChunksParams {
-				validators: chunk_indices.clone(),
-				erasure_task_tx: erasure_task_tx.clone(),
-			};
-
-=======
->>>>>>> 2f9b7675
 			let mut recovery_strategies: VecDeque<
 				Box<dyn RecoveryStrategy<<Context as SubsystemContext>::Sender>>,
 			> = VecDeque::with_capacity(2);
 
-<<<<<<< HEAD
-			if let Some(backing_validators) = backing_validators {
-				match (&recovery_strategy_kind, prefer_backing_group) {
-					(RecoveryStrategyKind::BackersFirstAlways, true) |
-					(RecoveryStrategyKind::BackersFirstIfSizeLower(_), true) |
-					(RecoveryStrategyKind::BypassAvailabilityStore, true) |
-					(RecoveryStrategyKind::BackersThenSystematicChunks, true) =>
-						recovery_strategies.push_back(Box::new(FetchFull::new(FetchFullParams {
-							validators: backing_validators.to_vec(),
-							erasure_task_tx: erasure_task_tx.clone(),
-						}))),
-					_ => {},
-				};
-			}
-
-			if matches!(
-				recovery_strategy_kind,
-				RecoveryStrategyKind::BackersThenSystematicChunks |
-					RecoveryStrategyKind::SystematicChunks
-			) {
-				let systematic_threshold =
-					systematic_recovery_threshold(session_info.validators.len())?;
-
-				// Only get the validators according to the threshold.
-				let validators = chunk_indices
-					.clone()
-					.into_iter()
-					.filter(|(c_index, _)| {
-						usize::try_from(c_index.0)
-							.expect("usize is at least u32 bytes on all modern targets.") <
-							systematic_threshold
-					})
-					.collect();
-
-				recovery_strategies.push_back(Box::new(FetchSystematicChunks::new(
-					FetchSystematicChunksParams { validators, erasure_task_tx },
-				)));
-			}
-
-			recovery_strategies.push_back(Box::new(FetchChunks::new(fetch_chunks_params)));
-=======
 			if let Some(backing_group) = backing_group {
 				if let Some(backing_validators) = session_info.validator_groups.get(backing_group) {
 					let mut small_pov_size = true;
@@ -619,7 +512,8 @@
 
 					match (&recovery_strategy_kind, small_pov_size) {
 						(RecoveryStrategyKind::BackersFirstAlways, _) |
-						(RecoveryStrategyKind::BackersFirstIfSizeLower(_), true) => recovery_strategies.push_back(
+						(RecoveryStrategyKind::BackersFirstIfSizeLower(_), true) |
+						(RecoveryStrategyKind::BackersThenSystematicChunks, _) => recovery_strategies.push_back(
 							Box::new(FetchFull::new(FetchFullParams {
 								validators: backing_validators.to_vec(),
 								erasure_task_tx: erasure_task_tx.clone(),
@@ -630,11 +524,37 @@
 				}
 			}
 
+			if matches!(
+				recovery_strategy_kind,
+				RecoveryStrategyKind::BackersThenSystematicChunks |
+					RecoveryStrategyKind::SystematicChunks
+			) {
+				let systematic_threshold =
+					systematic_recovery_threshold(session_info.validators.len())?;
+
+				// Only get the validators according to the threshold.
+				let validators = chunk_indices
+					.clone()
+					.into_iter()
+					.filter(|(c_index, _)| {
+						usize::try_from(c_index.0)
+							.expect("usize is at least u32 bytes on all modern targets.") <
+							systematic_threshold
+					})
+					.collect();
+
+				recovery_strategies.push_back(Box::new(FetchSystematicChunks::new(
+					FetchSystematicChunksParams {
+						validators,
+						erasure_task_tx: erasure_task_tx.clone(),
+					},
+				)));
+			}
+
 			recovery_strategies.push_back(Box::new(FetchChunks::new(FetchChunksParams {
-				n_validators: session_info.validators.len(),
+				validators: chunk_indices.clone(),
 				erasure_task_tx,
 			})));
->>>>>>> 2f9b7675
 
 			launch_recovery_task(
 				state,
@@ -644,11 +564,7 @@
 				response_sender,
 				metrics,
 				recovery_strategies,
-<<<<<<< HEAD
-				recovery_strategy_kind == RecoveryStrategyKind::BypassAvailabilityStore,
-=======
 				bypass_availability_store,
->>>>>>> 2f9b7675
 			)
 			.await
 		},
@@ -697,12 +613,8 @@
 		metrics: Metrics,
 	) -> Self {
 		Self {
-<<<<<<< HEAD
-			recovery_strategy_kind: RecoveryStrategyKind::BypassAvailabilityStore,
-=======
 			recovery_strategy_kind: RecoveryStrategyKind::BackersFirstIfSizeLower(SMALL_POV_LIMIT),
 			bypass_availability_store: true,
->>>>>>> 2f9b7675
 			req_receiver,
 			metrics,
 		}
@@ -716,10 +628,7 @@
 	) -> Self {
 		Self {
 			recovery_strategy_kind: RecoveryStrategyKind::BackersFirstAlways,
-<<<<<<< HEAD
-=======
 			bypass_availability_store: false,
->>>>>>> 2f9b7675
 			req_receiver,
 			metrics,
 		}
@@ -730,16 +639,12 @@
 		req_receiver: IncomingRequestReceiver<request_v1::AvailableDataFetchingRequest>,
 		metrics: Metrics,
 	) -> Self {
-<<<<<<< HEAD
-		Self { recovery_strategy_kind: RecoveryStrategyKind::ChunksAlways, req_receiver, metrics }
-=======
 		Self {
 			recovery_strategy_kind: RecoveryStrategyKind::ChunksAlways,
 			bypass_availability_store: false,
 			req_receiver,
 			metrics,
 		}
->>>>>>> 2f9b7675
 	}
 
 	/// Create a new instance of `AvailabilityRecoverySubsystem` which requests chunks if PoV is
@@ -750,7 +655,7 @@
 	) -> Self {
 		Self {
 			recovery_strategy_kind: RecoveryStrategyKind::BackersFirstIfSizeLower(SMALL_POV_LIMIT),
-<<<<<<< HEAD
+			bypass_availability_store: false,
 			req_receiver,
 			metrics,
 		}
@@ -764,6 +669,7 @@
 	) -> Self {
 		Self {
 			recovery_strategy_kind: RecoveryStrategyKind::BackersThenSystematicChunks,
+			bypass_availability_store: false,
 			req_receiver,
 			metrics,
 		}
@@ -777,9 +683,7 @@
 	) -> Self {
 		Self {
 			recovery_strategy_kind: RecoveryStrategyKind::SystematicChunks,
-=======
 			bypass_availability_store: false,
->>>>>>> 2f9b7675
 			req_receiver,
 			metrics,
 		}
@@ -787,12 +691,8 @@
 
 	async fn run<Context>(self, mut ctx: Context) -> SubsystemResult<()> {
 		let mut state = State::default();
-<<<<<<< HEAD
-		let Self { mut req_receiver, metrics, recovery_strategy_kind } = self;
-=======
 		let Self { mut req_receiver, metrics, recovery_strategy_kind, bypass_availability_store } =
 			self;
->>>>>>> 2f9b7675
 
 		let (erasure_task_tx, erasure_task_rx) = futures::channel::mpsc::channel(16);
 		let mut erasure_task_rx = erasure_task_rx.fuse();
@@ -884,10 +784,7 @@
 										&metrics,
 										erasure_task_tx.clone(),
 										recovery_strategy_kind.clone(),
-<<<<<<< HEAD
-=======
 										bypass_availability_store
->>>>>>> 2f9b7675
 									).await {
 										gum::warn!(
 											target: LOG_TARGET,
@@ -903,11 +800,7 @@
 				in_req = recv_req => {
 					match in_req.into_nested().map_err(|fatal| SubsystemError::with_origin("availability-recovery", fatal))? {
 						Ok(req) => {
-<<<<<<< HEAD
-							if recovery_strategy_kind == RecoveryStrategyKind::BypassAvailabilityStore {
-=======
 							if bypass_availability_store {
->>>>>>> 2f9b7675
 								gum::debug!(
 									target: LOG_TARGET,
 									"Skipping request to availability-store.",
