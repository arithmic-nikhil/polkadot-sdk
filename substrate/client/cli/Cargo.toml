--- conflicted
+++ resolved
@@ -18,12 +18,8 @@
 clap = { version = "4.4.6", features = ["derive", "string", "wrap_help"] }
 fdlimit = "0.2.1"
 futures = "0.3.21"
-<<<<<<< HEAD
+itertools = "0.10.3"
 libp2p-identity = { version = "0.2.3", features = ["peerid", "ed25519"]}
-=======
-itertools = "0.10.3"
-libp2p-identity = { version = "0.1.3", features = ["peerid", "ed25519"]}
->>>>>>> 3ae86ae0
 log = "0.4.17"
 names = { version = "0.13.0", default-features = false }
 parity-scale-codec = "3.6.1"
