--- conflicted
+++ resolved
@@ -337,7 +337,6 @@
 			return None
 		}
 
-<<<<<<< HEAD
 		let dest = match Self::payee(StakingAccount::Stash(stash.clone()))
 			.defensive_proof("payee must exist for a ledger requesting a payout")
 		{
@@ -346,15 +345,7 @@
 		};
 
 		let maybe_imbalance = match dest.clone() {
-			RewardDestination::Controller => Self::bonded(stash)
-				.map(|controller| T::Currency::deposit_creating(&controller, amount)),
 			RewardDestination::Stash => T::Currency::deposit_into_existing(stash, amount).ok(),
-=======
-		let dest = Self::payee(StakingAccount::Stash(stash.clone()));
-		let maybe_imbalance = match dest {
-			RewardDestination::Stash  =>
-				T::Currency::deposit_into_existing(stash, amount).ok(),
->>>>>>> 4298bc60
 			RewardDestination::Staked => Self::ledger(Stash(stash.clone()))
 				.and_then(|mut ledger| {
 					ledger.active += amount;
