--- conflicted
+++ resolved
@@ -922,9 +922,6 @@
 
 				fn export_message_origin_and_destination(
 				) -> Result<(MultiLocation, NetworkId, InteriorMultiLocation), BenchmarkError> {
-<<<<<<< HEAD
-					Ok((WestendLocation::get(), NetworkId::Rococo, X1(Parachain(bridge_to_rococo_config::AssetHubRococoParaId::get().into()))))
-=======
 					Ok(
 						(
 							bridge_to_rococo_config::FromAssetHubWestendToAssetHubRococoRoute::get().location,
@@ -932,7 +929,6 @@
 							X1(Parachain(bridge_to_rococo_config::AssetHubRococoParaId::get().into()))
 						)
 					)
->>>>>>> 4df313fb
 				}
 
 				fn alias_origin() -> Result<(MultiLocation, MultiLocation), BenchmarkError> {
