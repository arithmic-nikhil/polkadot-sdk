// Copyright (C) Parity Technologies (UK) Ltd.
// SPDX-License-Identifier: Apache-2.0

// Licensed under the Apache License, Version 2.0 (the "License");
// you may not use this file except in compliance with the License.
// You may obtain a copy of the License at
//
// 	http://www.apache.org/licenses/LICENSE-2.0
//
// Unless required by applicable law or agreed to in writing, software
// distributed under the License is distributed on an "AS IS" BASIS,
// WITHOUT WARRANTIES OR CONDITIONS OF ANY KIND, either express or implied.
// See the License for the specific language governing permissions and
// limitations under the License.

use super::{
	AccountId, AllPalletsWithSystem, Assets, Authorship, Balance, Balances, BaseDeliveryFee,
	FeeAssetId, ForeignAssets, ForeignAssetsInstance, ParachainInfo, ParachainSystem, PolkadotXcm,
	PoolAssets, Runtime, RuntimeCall, RuntimeEvent, RuntimeOrigin, ToWestendXcmRouter,
	TransactionByteFee, TrustBackedAssetsInstance, WeightToFee, XcmpQueue,
};
use assets_common::{
	local_and_foreign_assets::MatchesLocalAndForeignAssetsLocation,
	matching::{FromSiblingParachain, IsForeignConcreteAsset},
};
use frame_support::{
<<<<<<< HEAD
	parameter_types,
	traits::{ConstU32, Contains, Equals, Everything, Get, Nothing, PalletInfoAccess},
=======
	match_types, parameter_types,
	traits::{ConstU32, Contains, Equals, Everything, Nothing, PalletInfoAccess},
>>>>>>> 20723ea8
};
use frame_system::EnsureRoot;
use pallet_xcm::XcmPassthrough;
use parachains_common::{
	impls::ToStakingPot,
	xcm_config::{
		AssetFeeAsExistentialDepositMultiplier, ConcreteAssetFromSystem,
		RelayOrOtherSystemParachains,
	},
	TREASURY_PALLET_ID,
};
use polkadot_parachain_primitives::primitives::Sibling;
use polkadot_runtime_common::xcm_sender::ExponentialPrice;
use rococo_runtime_constants::system_parachain;
use sp_runtime::traits::{AccountIdConversion, ConvertInto};
use xcm::latest::prelude::*;
use xcm_builder::{
	AccountId32Aliases, AllowExplicitUnpaidExecutionFrom, AllowKnownQueryResponses,
	AllowSubscriptionsFrom, AllowTopLevelPaidExecutionFrom, CurrencyAdapter,
	DenyReserveTransferToRelayChain, DenyThenTry, DescribeAllTerminal, DescribeFamily,
	EnsureXcmOrigin, FungiblesAdapter, GlobalConsensusParachainConvertsFor, HashedDescription,
	IsConcrete, LocalMint, NetworkExportTableItem, NoChecking, ParentAsSuperuser, ParentIsPreset,
	RelayChainAsNative, SiblingParachainAsNative, SiblingParachainConvertsVia,
	SignedAccountId32AsNative, SignedToAccountId32, SovereignSignedViaLocation, StartsWith,
	StartsWithExplicitGlobalConsensus, TakeWeightCredit, TrailingSetTopicAsId, UsingComponents,
	WeightInfoBounds, WithComputedOrigin, WithUniqueTopic, XcmFeeManagerFromComponents,
	XcmFeeToAccount,
};
use xcm_executor::{traits::WithOriginFilter, XcmExecutor};

#[cfg(feature = "runtime-benchmarks")]
use cumulus_primitives_core::ParaId;

parameter_types! {
<<<<<<< HEAD
	pub storage Flavor: RuntimeFlavor = RuntimeFlavor::default();
	pub const TokenLocation: Location = Location::parent();
=======
	pub const TokenLocation: MultiLocation = MultiLocation::parent();
	pub const RelayNetwork: NetworkId = NetworkId::Rococo;
>>>>>>> 20723ea8
	pub RelayChainOrigin: RuntimeOrigin = cumulus_pallet_xcm::Origin::Relay.into();
	pub UniversalLocation: InteriorLocation =
		[GlobalConsensus(RelayNetwork::get()), Parachain(ParachainInfo::parachain_id().into())].into();
	pub UniversalLocationNetworkId: NetworkId = UniversalLocation::get().global_consensus().unwrap();
	pub TrustBackedAssetsPalletLocation: Location =
		PalletInstance(<Assets as PalletInfoAccess>::index() as u8).into();
	pub ForeignAssetsPalletLocation: Location =
		PalletInstance(<ForeignAssets as PalletInfoAccess>::index() as u8).into();
	pub PoolAssetsPalletLocation: Location =
		PalletInstance(<PoolAssets as PalletInfoAccess>::index() as u8).into();
	pub CheckingAccount: AccountId = PolkadotXcm::check_account();
	pub const GovernanceLocation: Location = Location::parent();
	pub TreasuryAccount: AccountId = TREASURY_PALLET_ID.into_account_truncating();
	pub RelayTreasuryLocation: Location = (Parent, PalletInstance(rococo_runtime_constants::TREASURY_PALLET_ID)).into();
}

<<<<<<< HEAD
/// Adapter for resolving `NetworkId` based on `pub storage Flavor: RuntimeFlavor`.
pub struct RelayNetwork;
impl Get<Option<NetworkId>> for RelayNetwork {
	fn get() -> Option<NetworkId> {
		Some(Self::get())
	}
}
impl Get<NetworkId> for RelayNetwork {
	fn get() -> NetworkId {
		match Flavor::get() {
			RuntimeFlavor::Rococo => NetworkId::Rococo,
			RuntimeFlavor::Wococo => NetworkId::Wococo,
		}
	}
}

/// Type for specifying how a `Location` can be converted into an `AccountId`. This is used
=======
/// Type for specifying how a `MultiLocation` can be converted into an `AccountId`. This is used
>>>>>>> 20723ea8
/// when determining ownership of accounts for asset transacting and when attempting to use XCM
/// `Transact` in order to determine the dispatch Origin.
pub type LocationToAccountId = (
	// The parent (Relay-chain) origin converts to the parent `AccountId`.
	ParentIsPreset<AccountId>,
	// Sibling parachain origins convert to AccountId via the `ParaId::into`.
	SiblingParachainConvertsVia<Sibling, AccountId>,
	// Straight up local `AccountId32` origins just alias directly to `AccountId`.
	AccountId32Aliases<RelayNetwork, AccountId>,
	// Foreign locations alias into accounts according to a hash of their standard description.
	HashedDescription<AccountId, DescribeFamily<DescribeAllTerminal>>,
	// Different global consensus parachain sovereign account.
	// (Used for over-bridge transfers and reserve processing)
	GlobalConsensusParachainConvertsFor<UniversalLocation, AccountId>,
);

/// Means for transacting the native currency on this chain.
pub type CurrencyTransactor = CurrencyAdapter<
	// Use this currency:
	Balances,
	// Use this currency when it is a fungible asset matching the given location or name:
	IsConcrete<TokenLocation>,
	// Convert an XCM Location into a local account id:
	LocationToAccountId,
	// Our chain's account ID type (we can't get away without mentioning it explicitly):
	AccountId,
	// We don't track any teleports of `Balances`.
	(),
>;

/// `AssetId`/`Balance` converter for `PoolAssets`.
pub type TrustBackedAssetsConvertedConcreteId =
	assets_common::TrustBackedAssetsConvertedConcreteId<TrustBackedAssetsPalletLocation, Balance>;

/// Means for transacting assets besides the native currency on this chain.
pub type FungiblesTransactor = FungiblesAdapter<
	// Use this fungibles implementation:
	Assets,
	// Use this currency when it is a fungible asset matching the given location or name:
	TrustBackedAssetsConvertedConcreteId,
	// Convert an XCM Location into a local account id:
	LocationToAccountId,
	// Our chain's account ID type (we can't get away without mentioning it explicitly):
	AccountId,
	// We only want to allow teleports of known assets. We use non-zero issuance as an indication
	// that this asset is known.
	LocalMint<parachains_common::impls::NonZeroIssuance<AccountId, Assets>>,
	// The account to use for tracking teleports.
	CheckingAccount,
>;

/// `AssetId/Balance` converter for `TrustBackedAssets`
pub type ForeignAssetsConvertedConcreteId = assets_common::ForeignAssetsConvertedConcreteId<
	(
		// Ignore `TrustBackedAssets` explicitly
		StartsWith<TrustBackedAssetsPalletLocation>,
		// Ignore assets that start explicitly with our `GlobalConsensus(NetworkId)`, means:
		// - foreign assets from our consensus should be: `Location {parents: 1,
		//   X*(Parachain(xyz), ..)}`
		// - foreign assets outside our consensus with the same `GlobalConsensus(NetworkId)` won't
		//   be accepted here
		StartsWithExplicitGlobalConsensus<UniversalLocationNetworkId>,
	),
	Balance,
>;

/// Means for transacting foreign assets from different global consensus.
pub type ForeignFungiblesTransactor = FungiblesAdapter<
	// Use this fungibles implementation:
	ForeignAssets,
	// Use this currency when it is a fungible asset matching the given location or name:
	ForeignAssetsConvertedConcreteId,
	// Convert an XCM Location into a local account id:
	LocationToAccountId,
	// Our chain's account ID type (we can't get away without mentioning it explicitly):
	AccountId,
	// We dont need to check teleports here.
	NoChecking,
	// The account to use for tracking teleports.
	CheckingAccount,
>;

/// `AssetId`/`Balance` converter for `PoolAssets`.
pub type PoolAssetsConvertedConcreteId =
	assets_common::PoolAssetsConvertedConcreteId<PoolAssetsPalletLocation, Balance>;

/// Means for transacting asset conversion pool assets on this chain.
pub type PoolFungiblesTransactor = FungiblesAdapter<
	// Use this fungibles implementation:
	PoolAssets,
	// Use this currency when it is a fungible asset matching the given location or name:
	PoolAssetsConvertedConcreteId,
	// Convert an XCM Location into a local account id:
	LocationToAccountId,
	// Our chain's account ID type (we can't get away without mentioning it explicitly):
	AccountId,
	// We only want to allow teleports of known assets. We use non-zero issuance as an indication
	// that this asset is known.
	LocalMint<parachains_common::impls::NonZeroIssuance<AccountId, PoolAssets>>,
	// The account to use for tracking teleports.
	CheckingAccount,
>;

/// Means for transacting assets on this chain.
pub type AssetTransactors =
	(CurrencyTransactor, FungiblesTransactor, ForeignFungiblesTransactor, PoolFungiblesTransactor);

/// Simple `Location` matcher for Local and Foreign asset `Location`.
pub struct LocalAndForeignAssetsLocationMatcher;
impl MatchesLocalAndForeignAssetsLocation for LocalAndForeignAssetsLocationMatcher {
	fn is_local(location: &Location) -> bool {
		use assets_common::fungible_conversion::MatchesLocation;
		TrustBackedAssetsConvertedConcreteId::contains(location)
	}
	fn is_foreign(location: &Location) -> bool {
		use assets_common::fungible_conversion::MatchesLocation;
		ForeignAssetsConvertedConcreteId::contains(location)
	}
}
impl Contains<Location> for LocalAndForeignAssetsLocationMatcher {
	fn contains(location: &Location) -> bool {
		Self::is_local(location) || Self::is_foreign(location)
	}
}

/// This is the type we use to convert an (incoming) XCM origin into a local `Origin` instance,
/// ready for dispatching a transaction with Xcm's `Transact`. There is an `OriginKind` which can
/// biases the kind of local `Origin` it will become.
pub type XcmOriginToTransactDispatchOrigin = (
	// Sovereign account converter; this attempts to derive an `AccountId` from the origin location
	// using `LocationToAccountId` and then turn that into the usual `Signed` origin. Useful for
	// foreign chains who want to have a local sovereign account on this chain which they control.
	SovereignSignedViaLocation<LocationToAccountId, RuntimeOrigin>,
	// Native converter for Relay-chain (Parent) location; will convert to a `Relay` origin when
	// recognised.
	RelayChainAsNative<RelayChainOrigin, RuntimeOrigin>,
	// Native converter for sibling Parachains; will convert to a `SiblingPara` origin when
	// recognised.
	SiblingParachainAsNative<cumulus_pallet_xcm::Origin, RuntimeOrigin>,
	// Superuser converter for the Relay-chain (Parent) location. This will allow it to issue a
	// transaction from the Root origin.
	ParentAsSuperuser<RuntimeOrigin>,
	// Native signed account converter; this just converts an `AccountId32` origin into a normal
	// `RuntimeOrigin::Signed` origin of the same 32-byte value.
	SignedAccountId32AsNative<RelayNetwork, RuntimeOrigin>,
	// Xcm origins can be represented natively under the Xcm pallet's Xcm origin.
	XcmPassthrough<RuntimeOrigin>,
);

parameter_types! {
	pub const MaxInstructions: u32 = 100;
	pub const MaxAssetsIntoHolding: u32 = 64;
	pub XcmAssetFeesReceiver: Option<AccountId> = Authorship::author();
}

pub struct ParentOrParentsPlurality;
impl Contains<Location> for ParentOrParentsPlurality {
	fn contains(location: &Location) -> bool {
		matches!(location.unpack(), (1, HERE) | (1, [Plurality { .. }]))
	}
}

pub struct ParentOrSiblings;
impl Contains<Location> for ParentOrSiblings {
	fn contains(location: &Location) -> bool {
		matches!(location.unpack(), (1, HERE) | (1, [_]))
	}
}

/// A call filter for the XCM Transact instruction. This is a temporary measure until we properly
/// account for proof size weights.
///
/// Calls that are allowed through this filter must:
/// 1. Have a fixed weight;
/// 2. Cannot lead to another call being made;
/// 3. Have a defined proof size weight, e.g. no unbounded vecs in call parameters.
pub struct SafeCallFilter;
impl Contains<RuntimeCall> for SafeCallFilter {
	fn contains(call: &RuntimeCall) -> bool {
		#[cfg(feature = "runtime-benchmarks")]
		{
			if matches!(call, RuntimeCall::System(frame_system::Call::remark_with_event { .. })) {
				return true
			}
		}

		// Allow to change dedicated storage items (called by governance-like)
		match call {
			RuntimeCall::System(frame_system::Call::set_storage { items })
				if items.iter().all(|(k, _)| k.eq(&bridging::XcmBridgeHubRouterByteFee::key())) ||
					items
						.iter()
						.all(|(k, _)| k.eq(&bridging::XcmBridgeHubRouterBaseFee::key())) =>
				return true,
			_ => (),
		};

		matches!(
			call,
			RuntimeCall::PolkadotXcm(pallet_xcm::Call::force_xcm_version { .. }) |
				RuntimeCall::System(
					frame_system::Call::set_heap_pages { .. } |
						frame_system::Call::set_code { .. } |
						frame_system::Call::set_code_without_checks { .. } |
						frame_system::Call::kill_prefix { .. },
				) | RuntimeCall::ParachainSystem(..) |
				RuntimeCall::Timestamp(..) |
				RuntimeCall::Balances(..) |
				RuntimeCall::CollatorSelection(
					pallet_collator_selection::Call::set_desired_candidates { .. } |
						pallet_collator_selection::Call::set_candidacy_bond { .. } |
						pallet_collator_selection::Call::register_as_candidate { .. } |
						pallet_collator_selection::Call::leave_intent { .. } |
						pallet_collator_selection::Call::set_invulnerables { .. } |
						pallet_collator_selection::Call::add_invulnerable { .. } |
						pallet_collator_selection::Call::remove_invulnerable { .. },
				) | RuntimeCall::Session(pallet_session::Call::purge_keys { .. }) |
				RuntimeCall::XcmpQueue(..) |
				RuntimeCall::MessageQueue(..) |
				RuntimeCall::Assets(
					pallet_assets::Call::create { .. } |
						pallet_assets::Call::force_create { .. } |
						pallet_assets::Call::start_destroy { .. } |
						pallet_assets::Call::destroy_accounts { .. } |
						pallet_assets::Call::destroy_approvals { .. } |
						pallet_assets::Call::finish_destroy { .. } |
						pallet_assets::Call::block { .. } |
						pallet_assets::Call::mint { .. } |
						pallet_assets::Call::burn { .. } |
						pallet_assets::Call::transfer { .. } |
						pallet_assets::Call::transfer_keep_alive { .. } |
						pallet_assets::Call::force_transfer { .. } |
						pallet_assets::Call::freeze { .. } |
						pallet_assets::Call::thaw { .. } |
						pallet_assets::Call::freeze_asset { .. } |
						pallet_assets::Call::thaw_asset { .. } |
						pallet_assets::Call::transfer_ownership { .. } |
						pallet_assets::Call::set_team { .. } |
						pallet_assets::Call::set_metadata { .. } |
						pallet_assets::Call::clear_metadata { .. } |
						pallet_assets::Call::force_set_metadata { .. } |
						pallet_assets::Call::force_clear_metadata { .. } |
						pallet_assets::Call::force_asset_status { .. } |
						pallet_assets::Call::approve_transfer { .. } |
						pallet_assets::Call::cancel_approval { .. } |
						pallet_assets::Call::force_cancel_approval { .. } |
						pallet_assets::Call::transfer_approved { .. } |
						pallet_assets::Call::touch { .. } |
						pallet_assets::Call::touch_other { .. } |
						pallet_assets::Call::refund { .. } |
						pallet_assets::Call::refund_other { .. },
				) | RuntimeCall::ForeignAssets(
				pallet_assets::Call::create { .. } |
					pallet_assets::Call::force_create { .. } |
					pallet_assets::Call::start_destroy { .. } |
					pallet_assets::Call::destroy_accounts { .. } |
					pallet_assets::Call::destroy_approvals { .. } |
					pallet_assets::Call::finish_destroy { .. } |
					pallet_assets::Call::block { .. } |
					pallet_assets::Call::mint { .. } |
					pallet_assets::Call::burn { .. } |
					pallet_assets::Call::transfer { .. } |
					pallet_assets::Call::transfer_keep_alive { .. } |
					pallet_assets::Call::force_transfer { .. } |
					pallet_assets::Call::freeze { .. } |
					pallet_assets::Call::thaw { .. } |
					pallet_assets::Call::freeze_asset { .. } |
					pallet_assets::Call::thaw_asset { .. } |
					pallet_assets::Call::transfer_ownership { .. } |
					pallet_assets::Call::set_team { .. } |
					pallet_assets::Call::set_metadata { .. } |
					pallet_assets::Call::clear_metadata { .. } |
					pallet_assets::Call::force_set_metadata { .. } |
					pallet_assets::Call::force_clear_metadata { .. } |
					pallet_assets::Call::force_asset_status { .. } |
					pallet_assets::Call::approve_transfer { .. } |
					pallet_assets::Call::cancel_approval { .. } |
					pallet_assets::Call::force_cancel_approval { .. } |
					pallet_assets::Call::transfer_approved { .. } |
					pallet_assets::Call::touch { .. } |
					pallet_assets::Call::touch_other { .. } |
					pallet_assets::Call::refund { .. } |
					pallet_assets::Call::refund_other { .. },
			) | RuntimeCall::PoolAssets(
				pallet_assets::Call::force_create { .. } |
					pallet_assets::Call::block { .. } |
					pallet_assets::Call::burn { .. } |
					pallet_assets::Call::transfer { .. } |
					pallet_assets::Call::transfer_keep_alive { .. } |
					pallet_assets::Call::force_transfer { .. } |
					pallet_assets::Call::freeze { .. } |
					pallet_assets::Call::thaw { .. } |
					pallet_assets::Call::freeze_asset { .. } |
					pallet_assets::Call::thaw_asset { .. } |
					pallet_assets::Call::transfer_ownership { .. } |
					pallet_assets::Call::set_team { .. } |
					pallet_assets::Call::set_metadata { .. } |
					pallet_assets::Call::clear_metadata { .. } |
					pallet_assets::Call::force_set_metadata { .. } |
					pallet_assets::Call::force_clear_metadata { .. } |
					pallet_assets::Call::force_asset_status { .. } |
					pallet_assets::Call::approve_transfer { .. } |
					pallet_assets::Call::cancel_approval { .. } |
					pallet_assets::Call::force_cancel_approval { .. } |
					pallet_assets::Call::transfer_approved { .. } |
					pallet_assets::Call::touch { .. } |
					pallet_assets::Call::touch_other { .. } |
					pallet_assets::Call::refund { .. } |
					pallet_assets::Call::refund_other { .. },
			) | RuntimeCall::AssetConversion(
				pallet_asset_conversion::Call::create_pool { .. } |
					pallet_asset_conversion::Call::add_liquidity { .. } |
					pallet_asset_conversion::Call::remove_liquidity { .. } |
					pallet_asset_conversion::Call::swap_tokens_for_exact_tokens { .. } |
					pallet_asset_conversion::Call::swap_exact_tokens_for_tokens { .. },
			) | RuntimeCall::NftFractionalization(
				pallet_nft_fractionalization::Call::fractionalize { .. } |
					pallet_nft_fractionalization::Call::unify { .. },
			) | RuntimeCall::Nfts(
				pallet_nfts::Call::create { .. } |
					pallet_nfts::Call::force_create { .. } |
					pallet_nfts::Call::destroy { .. } |
					pallet_nfts::Call::mint { .. } |
					pallet_nfts::Call::force_mint { .. } |
					pallet_nfts::Call::burn { .. } |
					pallet_nfts::Call::transfer { .. } |
					pallet_nfts::Call::lock_item_transfer { .. } |
					pallet_nfts::Call::unlock_item_transfer { .. } |
					pallet_nfts::Call::lock_collection { .. } |
					pallet_nfts::Call::transfer_ownership { .. } |
					pallet_nfts::Call::set_team { .. } |
					pallet_nfts::Call::force_collection_owner { .. } |
					pallet_nfts::Call::force_collection_config { .. } |
					pallet_nfts::Call::approve_transfer { .. } |
					pallet_nfts::Call::cancel_approval { .. } |
					pallet_nfts::Call::clear_all_transfer_approvals { .. } |
					pallet_nfts::Call::lock_item_properties { .. } |
					pallet_nfts::Call::set_attribute { .. } |
					pallet_nfts::Call::force_set_attribute { .. } |
					pallet_nfts::Call::clear_attribute { .. } |
					pallet_nfts::Call::approve_item_attributes { .. } |
					pallet_nfts::Call::cancel_item_attributes_approval { .. } |
					pallet_nfts::Call::set_metadata { .. } |
					pallet_nfts::Call::clear_metadata { .. } |
					pallet_nfts::Call::set_collection_metadata { .. } |
					pallet_nfts::Call::clear_collection_metadata { .. } |
					pallet_nfts::Call::set_accept_ownership { .. } |
					pallet_nfts::Call::set_collection_max_supply { .. } |
					pallet_nfts::Call::update_mint_settings { .. } |
					pallet_nfts::Call::set_price { .. } |
					pallet_nfts::Call::buy_item { .. } |
					pallet_nfts::Call::pay_tips { .. } |
					pallet_nfts::Call::create_swap { .. } |
					pallet_nfts::Call::cancel_swap { .. } |
					pallet_nfts::Call::claim_swap { .. },
			) | RuntimeCall::Uniques(
				pallet_uniques::Call::create { .. } |
					pallet_uniques::Call::force_create { .. } |
					pallet_uniques::Call::destroy { .. } |
					pallet_uniques::Call::mint { .. } |
					pallet_uniques::Call::burn { .. } |
					pallet_uniques::Call::transfer { .. } |
					pallet_uniques::Call::freeze { .. } |
					pallet_uniques::Call::thaw { .. } |
					pallet_uniques::Call::freeze_collection { .. } |
					pallet_uniques::Call::thaw_collection { .. } |
					pallet_uniques::Call::transfer_ownership { .. } |
					pallet_uniques::Call::set_team { .. } |
					pallet_uniques::Call::approve_transfer { .. } |
					pallet_uniques::Call::cancel_approval { .. } |
					pallet_uniques::Call::force_item_status { .. } |
					pallet_uniques::Call::set_attribute { .. } |
					pallet_uniques::Call::clear_attribute { .. } |
					pallet_uniques::Call::set_metadata { .. } |
					pallet_uniques::Call::clear_metadata { .. } |
					pallet_uniques::Call::set_collection_metadata { .. } |
					pallet_uniques::Call::clear_collection_metadata { .. } |
					pallet_uniques::Call::set_accept_ownership { .. } |
					pallet_uniques::Call::set_collection_max_supply { .. } |
					pallet_uniques::Call::set_price { .. } |
					pallet_uniques::Call::buy_item { .. }
			) | RuntimeCall::ToWestendXcmRouter(
				pallet_xcm_bridge_hub_router::Call::report_bridge_status { .. }
			)
		)
	}
}

pub type Barrier = TrailingSetTopicAsId<
	DenyThenTry<
		DenyReserveTransferToRelayChain,
		(
			TakeWeightCredit,
			// Expected responses are OK.
			AllowKnownQueryResponses<PolkadotXcm>,
			// Allow XCMs with some computed origins to pass through.
			WithComputedOrigin<
				(
					// If the message is one that immediately attempts to pay for execution, then
					// allow it.
					AllowTopLevelPaidExecutionFrom<Everything>,
					// Parent, its pluralities (i.e. governance bodies), relay treasury pallet and
					// BridgeHub get free execution.
					AllowExplicitUnpaidExecutionFrom<(
						ParentOrParentsPlurality,
						Equals<RelayTreasuryLocation>,
						Equals<bridging::SiblingBridgeHub>,
					)>,
					// Subscriptions for version tracking are OK.
					AllowSubscriptionsFrom<ParentOrSiblings>,
				),
				UniversalLocation,
				ConstU32<8>,
			>,
		),
	>,
>;

/// Multiplier used for dedicated `TakeFirstAssetTrader` with `Assets` instance.
pub type AssetFeeAsExistentialDepositMultiplierFeeCharger = AssetFeeAsExistentialDepositMultiplier<
	Runtime,
	WeightToFee,
	pallet_assets::BalanceToAssetBalance<Balances, Runtime, ConvertInto, TrustBackedAssetsInstance>,
	TrustBackedAssetsInstance,
>;

/// Multiplier used for dedicated `TakeFirstAssetTrader` with `ForeignAssets` instance.
pub type ForeignAssetFeeAsExistentialDepositMultiplierFeeCharger =
	AssetFeeAsExistentialDepositMultiplier<
		Runtime,
		WeightToFee,
		pallet_assets::BalanceToAssetBalance<Balances, Runtime, ConvertInto, ForeignAssetsInstance>,
		ForeignAssetsInstance,
	>;

pub struct SystemParachains;
impl Contains<Location> for SystemParachains {
	fn contains(location: &Location) -> bool {
		use system_parachain::{ASSET_HUB_ID, BRIDGE_HUB_ID, CONTRACTS_ID, ENCOINTER_ID};
		matches!(location.unpack(), (1, [Parachain(ASSET_HUB_ID | BRIDGE_HUB_ID | CONTRACTS_ID | ENCOINTER_ID)]))
	}
}

/// Locations that will not be charged fees in the executor,
/// either execution or delivery.
/// We only waive fees for system functions, which these locations represent.
pub type WaivedLocations =
	(RelayOrOtherSystemParachains<SystemParachains, Runtime>, Equals<RelayTreasuryLocation>);

/// Cases where a remote origin is accepted as trusted Teleporter for a given asset:
///
/// - ROC with the parent Relay Chain and sibling system parachains; and
/// - Sibling parachains' assets from where they originate (as `ForeignCreators`).
pub type TrustedTeleporters = (
	ConcreteAssetFromSystem<TokenLocation>,
	IsForeignConcreteAsset<FromSiblingParachain<parachain_info::Pallet<Runtime>>>,
);

pub struct XcmConfig;
impl xcm_executor::Config for XcmConfig {
	type RuntimeCall = RuntimeCall;
	type XcmSender = XcmRouter;
	type AssetTransactor = AssetTransactors;
	type OriginConverter = XcmOriginToTransactDispatchOrigin;
	// Asset Hub trusts only particular, pre-configured bridged locations from a different consensus
	// as reserve locations (we trust the Bridge Hub to relay the message that a reserve is being
	// held). Asset Hub may _act_ as a reserve location for ROC and assets created
	// under `pallet-assets`. Users must use teleport where allowed (e.g. ROC with the Relay Chain).
	type IsReserve = (bridging::to_westend::IsTrustedBridgedReserveLocationForConcreteAsset,);
	type IsTeleporter = TrustedTeleporters;
	type UniversalLocation = UniversalLocation;
	type Barrier = Barrier;
	type Weigher = WeightInfoBounds<
		crate::weights::xcm::AssetHubRococoXcmWeight<RuntimeCall>,
		RuntimeCall,
		MaxInstructions,
	>;
	type Trader = (
		UsingComponents<WeightToFee, TokenLocation, AccountId, Balances, ToStakingPot<Runtime>>,
		// This trader allows to pay with `is_sufficient=true` "Trust Backed" assets from dedicated
		// `pallet_assets` instance - `Assets`.
		cumulus_primitives_utility::TakeFirstAssetTrader<
			AccountId,
			AssetFeeAsExistentialDepositMultiplierFeeCharger,
			TrustBackedAssetsConvertedConcreteId,
			Assets,
			cumulus_primitives_utility::XcmFeesTo32ByteAccount<
				FungiblesTransactor,
				AccountId,
				XcmAssetFeesReceiver,
			>,
		>,
		// This trader allows to pay with `is_sufficient=true` "Foreign" assets from dedicated
		// `pallet_assets` instance - `ForeignAssets`.
		cumulus_primitives_utility::TakeFirstAssetTrader<
			AccountId,
			ForeignAssetFeeAsExistentialDepositMultiplierFeeCharger,
			ForeignAssetsConvertedConcreteId,
			ForeignAssets,
			cumulus_primitives_utility::XcmFeesTo32ByteAccount<
				ForeignFungiblesTransactor,
				AccountId,
				XcmAssetFeesReceiver,
			>,
		>,
	);
	type ResponseHandler = PolkadotXcm;
	type AssetTrap = PolkadotXcm;
	type AssetClaims = PolkadotXcm;
	type SubscriptionService = PolkadotXcm;
	type PalletInstancesInfo = AllPalletsWithSystem;
	type MaxAssetsIntoHolding = MaxAssetsIntoHolding;
	type AssetLocker = ();
	type AssetExchanger = ();
	type FeeManager = XcmFeeManagerFromComponents<
		WaivedLocations,
		XcmFeeToAccount<Self::AssetTransactor, AccountId, TreasuryAccount>,
	>;
	type MessageExporter = ();
	type UniversalAliases = (bridging::to_westend::UniversalAliases,);
	type CallDispatcher = WithOriginFilter<SafeCallFilter>;
	type SafeCallFilter = SafeCallFilter;
	type Aliasers = Nothing;
}

/// Converts a local signed origin into an XCM location.
/// Forms the basis for local origins sending/executing XCMs.
pub type LocalOriginToLocation = SignedToAccountId32<RuntimeOrigin, AccountId, RelayNetwork>;

pub type PriceForParentDelivery =
	ExponentialPrice<FeeAssetId, BaseDeliveryFee, TransactionByteFee, ParachainSystem>;

/// For routing XCM messages which do not cross local consensus boundary.
type LocalXcmRouter = (
	// Two routers - use UMP to communicate with the relay chain:
	cumulus_primitives_utility::ParentAsUmp<ParachainSystem, PolkadotXcm, PriceForParentDelivery>,
	// ..and XCMP to communicate with the sibling chains.
	XcmpQueue,
);

/// The means for routing XCM messages which are not for local execution into the right message
/// queues.
pub type XcmRouter = WithUniqueTopic<(
	LocalXcmRouter,
	// Router which wraps and sends xcm to BridgeHub to be delivered to the Westend
	// GlobalConsensus
	ToWestendXcmRouter,
)>;

impl pallet_xcm::Config for Runtime {
	type RuntimeEvent = RuntimeEvent;
	// We want to disallow users sending (arbitrary) XCMs from this chain.
	type SendXcmOrigin = EnsureXcmOrigin<RuntimeOrigin, ()>;
	type XcmRouter = XcmRouter;
	// We support local origins dispatching XCM executions in principle...
	type ExecuteXcmOrigin = EnsureXcmOrigin<RuntimeOrigin, LocalOriginToLocation>;
	// ... but disallow generic XCM execution. As a result only teleports and reserve transfers are
	// allowed.
	type XcmExecuteFilter = Nothing;
	type XcmExecutor = XcmExecutor<XcmConfig>;
	type XcmTeleportFilter = Everything;
	type XcmReserveTransferFilter = Everything;
	type Weigher = WeightInfoBounds<
		crate::weights::xcm::AssetHubRococoXcmWeight<RuntimeCall>,
		RuntimeCall,
		MaxInstructions,
	>;
	type UniversalLocation = UniversalLocation;
	type RuntimeOrigin = RuntimeOrigin;
	type RuntimeCall = RuntimeCall;
	const VERSION_DISCOVERY_QUEUE_SIZE: u32 = 100;
	type AdvertisedXcmVersion = pallet_xcm::CurrentXcmVersion;
	type Currency = Balances;
	type CurrencyMatcher = ();
	type TrustedLockers = ();
	type SovereignAccountOf = LocationToAccountId;
	type MaxLockers = ConstU32<8>;
	type WeightInfo = crate::weights::pallet_xcm::WeightInfo<Runtime>;
	type AdminOrigin = EnsureRoot<AccountId>;
	type MaxRemoteLockConsumers = ConstU32<0>;
	type RemoteLockConsumerIdentifier = ();
}

impl cumulus_pallet_xcm::Config for Runtime {
	type RuntimeEvent = RuntimeEvent;
	type XcmExecutor = XcmExecutor<XcmConfig>;
}

pub type ForeignCreatorsSovereignAccountOf = (
	SiblingParachainConvertsVia<Sibling, AccountId>,
	AccountId32Aliases<RelayNetwork, AccountId>,
	ParentIsPreset<AccountId>,
);

/// Simple conversion of `u32` into an `AssetId` for use in benchmarking.
pub struct XcmBenchmarkHelper;
#[cfg(feature = "runtime-benchmarks")]
impl pallet_assets::BenchmarkHelper<Location> for XcmBenchmarkHelper {
	fn create_asset_id_parameter(id: u32) -> Location {
		Location::new(1, [Parachain(id)])
	}
}

#[cfg(feature = "runtime-benchmarks")]
pub struct BenchmarkLocationConverter<SelfParaId> {
	_phantom: sp_std::marker::PhantomData<SelfParaId>,
}

#[cfg(feature = "runtime-benchmarks")]
impl<SelfParaId>
	pallet_asset_conversion::BenchmarkHelper<Location, sp_std::boxed::Box<Location>>
	for BenchmarkLocationConverter<SelfParaId>
where
	SelfParaId: frame_support::traits::Get<ParaId>,
{
	fn asset_id(asset_id: u32) -> Location {
		Location::new(1, [
			Parachain(SelfParaId::get().into()),
			PalletInstance(<Assets as PalletInfoAccess>::index() as u8),
			GeneralIndex(asset_id.into()),
		])
	}
	fn multiasset_id(asset_id: u32) -> sp_std::boxed::Box<Location> {
		sp_std::boxed::Box::new(Self::asset_id(asset_id))
	}
}

/// All configuration related to bridging
pub mod bridging {
	use super::*;
	use assets_common::matching;
	use sp_std::collections::btree_set::BTreeSet;

	// common/shared parameters
	parameter_types! {
		/// Base price of every byte of the Rococo -> Westend message. Can be adjusted via
		/// governance `set_storage` call.
		///
		/// Default value is our estimation of the:
		///
		/// 1) an approximate cost of XCM execution (`ExportMessage` and surroundings) at Rococo bridge hub;
		///
		/// 2) the approximate cost of Rococo -> Westend message delivery transaction on Westend Bridge Hub,
		///    converted into ROCs using 1:1 conversion rate;
		///
		/// 3) the approximate cost of Rococo -> Westend message confirmation transaction on Rococo Bridge Hub.
		pub storage XcmBridgeHubRouterBaseFee: Balance =
			bp_bridge_hub_rococo::BridgeHubRococoBaseXcmFeeInRocs::get()
				.saturating_add(bp_bridge_hub_westend::BridgeHubWestendBaseDeliveryFeeInWnds::get())
				.saturating_add(bp_bridge_hub_rococo::BridgeHubRococoBaseConfirmationFeeInRocs::get());
		/// Price of every byte of the Rococo -> Westend message. Can be adjusted via
		/// governance `set_storage` call.
		pub storage XcmBridgeHubRouterByteFee: Balance = TransactionByteFee::get();

<<<<<<< HEAD
		pub SiblingBridgeHubParaId: u32 = match Flavor::get() {
			RuntimeFlavor::Rococo => bp_bridge_hub_rococo::BRIDGE_HUB_ROCOCO_PARACHAIN_ID,
			RuntimeFlavor::Wococo => bp_bridge_hub_wococo::BRIDGE_HUB_WOCOCO_PARACHAIN_ID,
		};
		pub SiblingBridgeHub: Location = Location::new(1, [Parachain(SiblingBridgeHubParaId::get())]);
=======
		pub SiblingBridgeHubParaId: u32 = bp_bridge_hub_rococo::BRIDGE_HUB_ROCOCO_PARACHAIN_ID;
		pub SiblingBridgeHub: MultiLocation = MultiLocation::new(1, X1(Parachain(SiblingBridgeHubParaId::get())));
>>>>>>> 20723ea8
		/// Router expects payment with this `AssetId`.
		/// (`AssetId` has to be aligned with `BridgeTable`)
		pub XcmBridgeHubRouterFeeAssetId: AssetId = TokenLocation::get().into();

		pub BridgeTable: sp_std::vec::Vec<NetworkExportTableItem> =
			sp_std::vec::Vec::new().into_iter()
			.chain(to_westend::BridgeTable::get())
			.collect();
	}

	pub type NetworkExportTable = xcm_builder::NetworkExportTable<BridgeTable>;

<<<<<<< HEAD
	pub mod to_wococo {
		use super::*;

		parameter_types! {
			pub SiblingBridgeHubWithBridgeHubWococoInstance: Location = Location::new(
				1,
				[
					Parachain(SiblingBridgeHubParaId::get()),
					PalletInstance(bp_bridge_hub_rococo::WITH_BRIDGE_ROCOCO_TO_WOCOCO_MESSAGES_PALLET_INDEX),
				]
			);

			pub const WococoNetwork: NetworkId = NetworkId::Wococo;
			pub AssetHubWococo: Location = Location::new(2, [GlobalConsensus(WococoNetwork::get()), Parachain(bp_asset_hub_wococo::ASSET_HUB_WOCOCO_PARACHAIN_ID)]);
			pub WocLocation: Location = Location::new(2, [GlobalConsensus(WococoNetwork::get())]);

			pub WocFromAssetHubWococo: (AssetFilter, Location) = (
				Wild(AllOf { fun: WildFungible, id: AssetId(WocLocation::get()) }),
				AssetHubWococo::get()
			);

			/// Set up exporters configuration.
			/// `Option<Asset>` represents static "base fee" which is used for total delivery fee calculation.
			pub BridgeTable: sp_std::vec::Vec<NetworkExportTableItem> = sp_std::vec![
				NetworkExportTableItem::new(
					WococoNetwork::get(),
					Some(sp_std::vec![
						AssetHubWococo::get().interior.split_global().expect("invalid configuration for AssetHubWococo").1,
					]),
					SiblingBridgeHub::get(),
					// base delivery fee to local `BridgeHub`
					Some((
						XcmBridgeHubRouterFeeAssetId::get(),
						XcmBridgeHubRouterBaseFee::get(),
					).into())
				)
			];

			/// Universal aliases
			pub UniversalAliases: BTreeSet<(Location, Junction)> = BTreeSet::from_iter(
				sp_std::vec![
					(SiblingBridgeHubWithBridgeHubWococoInstance::get(), GlobalConsensus(WococoNetwork::get()))
				]
			);
		}

		impl Contains<(Location, Junction)> for UniversalAliases {
			fn contains(alias: &(Location, Junction)) -> bool {
				UniversalAliases::get().contains(alias)
			}
		}

		/// Trusted reserve locations filter for `xcm_executor::Config::IsReserve`.
		/// Locations from which the runtime accepts reserved assets.
		pub type IsTrustedBridgedReserveLocationForConcreteAsset =
			matching::IsTrustedBridgedReserveLocationForConcreteAsset<
				UniversalLocation,
				(
					// allow receive WOC from AssetHubWococo
					xcm_builder::Case<WocFromAssetHubWococo>,
					// and nothing else
				),
			>;

		impl Contains<RuntimeCall> for ToWococoXcmRouter {
			fn contains(call: &RuntimeCall) -> bool {
				matches!(
					call,
					RuntimeCall::ToWococoXcmRouter(
						pallet_xcm_bridge_hub_router::Call::report_bridge_status { .. }
					)
				)
			}
		}
	}

=======
>>>>>>> 20723ea8
	pub mod to_westend {
		use super::*;

		parameter_types! {
			pub SiblingBridgeHubWithBridgeHubWestendInstance: Location = Location::new(
				1,
				[
					Parachain(SiblingBridgeHubParaId::get()),
					PalletInstance(bp_bridge_hub_rococo::WITH_BRIDGE_ROCOCO_TO_WESTEND_MESSAGES_PALLET_INDEX)
				]
			);

			pub const WestendNetwork: NetworkId = NetworkId::Westend;
			pub AssetHubWestend: Location = Location::new(2, [GlobalConsensus(WestendNetwork::get()), Parachain(bp_asset_hub_westend::ASSET_HUB_WESTEND_PARACHAIN_ID)]);
			pub WndLocation: Location = Location::new(2, [GlobalConsensus(WestendNetwork::get())]);

			pub WndFromAssetHubWestend: (AssetFilter, Location) = (
				Wild(AllOf { fun: WildFungible, id: AssetId(WndLocation::get()) }),
				AssetHubWestend::get()
			);

			/// Set up exporters configuration.
			/// `Option<Asset>` represents static "base fee" which is used for total delivery fee calculation.
			pub BridgeTable: sp_std::vec::Vec<NetworkExportTableItem> = sp_std::vec![
				NetworkExportTableItem::new(
					WestendNetwork::get(),
					Some(sp_std::vec![
						AssetHubWestend::get().interior.split_global().expect("invalid configuration for AssetHubWestend").1,
					]),
					SiblingBridgeHub::get(),
					// base delivery fee to local `BridgeHub`
					Some((
						XcmBridgeHubRouterFeeAssetId::get(),
						XcmBridgeHubRouterBaseFee::get(),
					).into())
				)
			];

			/// Universal aliases
			pub UniversalAliases: BTreeSet<(Location, Junction)> = BTreeSet::from_iter(
				sp_std::vec![
					(SiblingBridgeHubWithBridgeHubWestendInstance::get(), GlobalConsensus(WestendNetwork::get()))
				]
			);
		}

		impl Contains<(Location, Junction)> for UniversalAliases {
			fn contains(alias: &(Location, Junction)) -> bool {
				UniversalAliases::get().contains(alias)
			}
		}

		/// Trusted reserve locations filter for `xcm_executor::Config::IsReserve`.
		/// Locations from which the runtime accepts reserved assets.
		pub type IsTrustedBridgedReserveLocationForConcreteAsset =
			matching::IsTrustedBridgedReserveLocationForConcreteAsset<
				UniversalLocation,
				(
					// allow receive WND from AssetHubWestend
					xcm_builder::Case<WndFromAssetHubWestend>,
					// and nothing else
				),
			>;

		impl Contains<RuntimeCall> for ToWestendXcmRouter {
			fn contains(call: &RuntimeCall) -> bool {
				matches!(
					call,
					RuntimeCall::ToWestendXcmRouter(
						pallet_xcm_bridge_hub_router::Call::report_bridge_status { .. }
					)
				)
			}
		}
	}

<<<<<<< HEAD
	pub mod to_rococo {
		use super::*;

		parameter_types! {
			pub SiblingBridgeHubWithBridgeHubRococoInstance: Location = Location::new(
				1,
				[
					Parachain(SiblingBridgeHubParaId::get()),
					PalletInstance(bp_bridge_hub_wococo::WITH_BRIDGE_WOCOCO_TO_ROCOCO_MESSAGES_PALLET_INDEX),
				]
			);

			pub const RococoNetwork: NetworkId = NetworkId::Rococo;
			pub AssetHubRococo: Location = Location::new(2, [GlobalConsensus(RococoNetwork::get()), Parachain(bp_asset_hub_rococo::ASSET_HUB_ROCOCO_PARACHAIN_ID)]);
			pub RocLocation: Location = Location::new(2, [GlobalConsensus(RococoNetwork::get())]);

			pub RocFromAssetHubRococo: (AssetFilter, Location) = (
				Wild(AllOf { fun: WildFungible, id: AssetId(RocLocation::get()) }),
				AssetHubRococo::get()
			);

			/// Set up exporters configuration.
			/// `Option<Asset>` represents static "base fee" which is used for total delivery fee calculation.
			pub BridgeTable: sp_std::vec::Vec<NetworkExportTableItem> = sp_std::vec![
				NetworkExportTableItem::new(
					RococoNetwork::get(),
					Some(sp_std::vec![
						AssetHubRococo::get().interior.split_global().expect("invalid configuration for AssetHubRococo").1,
					]),
					SiblingBridgeHub::get(),
					// base delivery fee to local `BridgeHub`
					Some((
						XcmBridgeHubRouterFeeAssetId::get(),
						XcmBridgeHubRouterBaseFee::get(),
					).into())
				)
			];

			/// Universal aliases
			pub UniversalAliases: BTreeSet<(Location, Junction)> = BTreeSet::from_iter(
				sp_std::vec![
					(SiblingBridgeHubWithBridgeHubRococoInstance::get(), GlobalConsensus(RococoNetwork::get()))
				]
			);
		}

		impl Contains<(Location, Junction)> for UniversalAliases {
			fn contains(alias: &(Location, Junction)) -> bool {
				UniversalAliases::get().contains(alias)
			}
		}

		/// Reserve locations filter for `xcm_executor::Config::IsReserve`.
		/// Locations from which the runtime accepts reserved assets.
		pub type IsTrustedBridgedReserveLocationForConcreteAsset =
			matching::IsTrustedBridgedReserveLocationForConcreteAsset<
				UniversalLocation,
				(
					// allow receive ROC from AssetHubRococo
					xcm_builder::Case<RocFromAssetHubRococo>,
					// and nothing else
				),
			>;

		impl Contains<RuntimeCall> for ToRococoXcmRouter {
			fn contains(call: &RuntimeCall) -> bool {
				matches!(
					call,
					RuntimeCall::ToRococoXcmRouter(
						pallet_xcm_bridge_hub_router::Call::report_bridge_status { .. }
					)
				)
			}
		}
	}

=======
>>>>>>> 20723ea8
	/// Benchmarks helper for bridging configuration.
	#[cfg(feature = "runtime-benchmarks")]
	pub struct BridgingBenchmarksHelper;

	#[cfg(feature = "runtime-benchmarks")]
	impl BridgingBenchmarksHelper {
		pub fn prepare_universal_alias() -> Option<(Location, Junction)> {
			let alias =
				to_westend::UniversalAliases::get()
					.into_iter()
					.find_map(|(location, junction)| {
						match to_westend::SiblingBridgeHubWithBridgeHubWestendInstance::get()
							.eq(&location)
						{
							true => Some((location, junction)),
							false => None,
						}
					});
			assert!(alias.is_some(), "we expect here BridgeHubRococo to Westend mapping at least");
			Some(alias.unwrap())
		}
	}
}<|MERGE_RESOLUTION|>--- conflicted
+++ resolved
@@ -24,13 +24,8 @@
 	matching::{FromSiblingParachain, IsForeignConcreteAsset},
 };
 use frame_support::{
-<<<<<<< HEAD
 	parameter_types,
 	traits::{ConstU32, Contains, Equals, Everything, Get, Nothing, PalletInfoAccess},
-=======
-	match_types, parameter_types,
-	traits::{ConstU32, Contains, Equals, Everything, Nothing, PalletInfoAccess},
->>>>>>> 20723ea8
 };
 use frame_system::EnsureRoot;
 use pallet_xcm::XcmPassthrough;
@@ -65,13 +60,8 @@
 use cumulus_primitives_core::ParaId;
 
 parameter_types! {
-<<<<<<< HEAD
-	pub storage Flavor: RuntimeFlavor = RuntimeFlavor::default();
 	pub const TokenLocation: Location = Location::parent();
-=======
-	pub const TokenLocation: MultiLocation = MultiLocation::parent();
 	pub const RelayNetwork: NetworkId = NetworkId::Rococo;
->>>>>>> 20723ea8
 	pub RelayChainOrigin: RuntimeOrigin = cumulus_pallet_xcm::Origin::Relay.into();
 	pub UniversalLocation: InteriorLocation =
 		[GlobalConsensus(RelayNetwork::get()), Parachain(ParachainInfo::parachain_id().into())].into();
@@ -88,27 +78,7 @@
 	pub RelayTreasuryLocation: Location = (Parent, PalletInstance(rococo_runtime_constants::TREASURY_PALLET_ID)).into();
 }
 
-<<<<<<< HEAD
-/// Adapter for resolving `NetworkId` based on `pub storage Flavor: RuntimeFlavor`.
-pub struct RelayNetwork;
-impl Get<Option<NetworkId>> for RelayNetwork {
-	fn get() -> Option<NetworkId> {
-		Some(Self::get())
-	}
-}
-impl Get<NetworkId> for RelayNetwork {
-	fn get() -> NetworkId {
-		match Flavor::get() {
-			RuntimeFlavor::Rococo => NetworkId::Rococo,
-			RuntimeFlavor::Wococo => NetworkId::Wococo,
-		}
-	}
-}
-
 /// Type for specifying how a `Location` can be converted into an `AccountId`. This is used
-=======
-/// Type for specifying how a `MultiLocation` can be converted into an `AccountId`. This is used
->>>>>>> 20723ea8
 /// when determining ownership of accounts for asset transacting and when attempting to use XCM
 /// `Transact` in order to determine the dispatch Origin.
 pub type LocationToAccountId = (
@@ -763,16 +733,8 @@
 		/// governance `set_storage` call.
 		pub storage XcmBridgeHubRouterByteFee: Balance = TransactionByteFee::get();
 
-<<<<<<< HEAD
-		pub SiblingBridgeHubParaId: u32 = match Flavor::get() {
-			RuntimeFlavor::Rococo => bp_bridge_hub_rococo::BRIDGE_HUB_ROCOCO_PARACHAIN_ID,
-			RuntimeFlavor::Wococo => bp_bridge_hub_wococo::BRIDGE_HUB_WOCOCO_PARACHAIN_ID,
-		};
+		pub SiblingBridgeHubParaId: u32 = bp_bridge_hub_rococo::BRIDGE_HUB_ROCOCO_PARACHAIN_ID;
 		pub SiblingBridgeHub: Location = Location::new(1, [Parachain(SiblingBridgeHubParaId::get())]);
-=======
-		pub SiblingBridgeHubParaId: u32 = bp_bridge_hub_rococo::BRIDGE_HUB_ROCOCO_PARACHAIN_ID;
-		pub SiblingBridgeHub: MultiLocation = MultiLocation::new(1, X1(Parachain(SiblingBridgeHubParaId::get())));
->>>>>>> 20723ea8
 		/// Router expects payment with this `AssetId`.
 		/// (`AssetId` has to be aligned with `BridgeTable`)
 		pub XcmBridgeHubRouterFeeAssetId: AssetId = TokenLocation::get().into();
@@ -785,85 +747,6 @@
 
 	pub type NetworkExportTable = xcm_builder::NetworkExportTable<BridgeTable>;
 
-<<<<<<< HEAD
-	pub mod to_wococo {
-		use super::*;
-
-		parameter_types! {
-			pub SiblingBridgeHubWithBridgeHubWococoInstance: Location = Location::new(
-				1,
-				[
-					Parachain(SiblingBridgeHubParaId::get()),
-					PalletInstance(bp_bridge_hub_rococo::WITH_BRIDGE_ROCOCO_TO_WOCOCO_MESSAGES_PALLET_INDEX),
-				]
-			);
-
-			pub const WococoNetwork: NetworkId = NetworkId::Wococo;
-			pub AssetHubWococo: Location = Location::new(2, [GlobalConsensus(WococoNetwork::get()), Parachain(bp_asset_hub_wococo::ASSET_HUB_WOCOCO_PARACHAIN_ID)]);
-			pub WocLocation: Location = Location::new(2, [GlobalConsensus(WococoNetwork::get())]);
-
-			pub WocFromAssetHubWococo: (AssetFilter, Location) = (
-				Wild(AllOf { fun: WildFungible, id: AssetId(WocLocation::get()) }),
-				AssetHubWococo::get()
-			);
-
-			/// Set up exporters configuration.
-			/// `Option<Asset>` represents static "base fee" which is used for total delivery fee calculation.
-			pub BridgeTable: sp_std::vec::Vec<NetworkExportTableItem> = sp_std::vec![
-				NetworkExportTableItem::new(
-					WococoNetwork::get(),
-					Some(sp_std::vec![
-						AssetHubWococo::get().interior.split_global().expect("invalid configuration for AssetHubWococo").1,
-					]),
-					SiblingBridgeHub::get(),
-					// base delivery fee to local `BridgeHub`
-					Some((
-						XcmBridgeHubRouterFeeAssetId::get(),
-						XcmBridgeHubRouterBaseFee::get(),
-					).into())
-				)
-			];
-
-			/// Universal aliases
-			pub UniversalAliases: BTreeSet<(Location, Junction)> = BTreeSet::from_iter(
-				sp_std::vec![
-					(SiblingBridgeHubWithBridgeHubWococoInstance::get(), GlobalConsensus(WococoNetwork::get()))
-				]
-			);
-		}
-
-		impl Contains<(Location, Junction)> for UniversalAliases {
-			fn contains(alias: &(Location, Junction)) -> bool {
-				UniversalAliases::get().contains(alias)
-			}
-		}
-
-		/// Trusted reserve locations filter for `xcm_executor::Config::IsReserve`.
-		/// Locations from which the runtime accepts reserved assets.
-		pub type IsTrustedBridgedReserveLocationForConcreteAsset =
-			matching::IsTrustedBridgedReserveLocationForConcreteAsset<
-				UniversalLocation,
-				(
-					// allow receive WOC from AssetHubWococo
-					xcm_builder::Case<WocFromAssetHubWococo>,
-					// and nothing else
-				),
-			>;
-
-		impl Contains<RuntimeCall> for ToWococoXcmRouter {
-			fn contains(call: &RuntimeCall) -> bool {
-				matches!(
-					call,
-					RuntimeCall::ToWococoXcmRouter(
-						pallet_xcm_bridge_hub_router::Call::report_bridge_status { .. }
-					)
-				)
-			}
-		}
-	}
-
-=======
->>>>>>> 20723ea8
 	pub mod to_westend {
 		use super::*;
 
@@ -940,85 +823,6 @@
 		}
 	}
 
-<<<<<<< HEAD
-	pub mod to_rococo {
-		use super::*;
-
-		parameter_types! {
-			pub SiblingBridgeHubWithBridgeHubRococoInstance: Location = Location::new(
-				1,
-				[
-					Parachain(SiblingBridgeHubParaId::get()),
-					PalletInstance(bp_bridge_hub_wococo::WITH_BRIDGE_WOCOCO_TO_ROCOCO_MESSAGES_PALLET_INDEX),
-				]
-			);
-
-			pub const RococoNetwork: NetworkId = NetworkId::Rococo;
-			pub AssetHubRococo: Location = Location::new(2, [GlobalConsensus(RococoNetwork::get()), Parachain(bp_asset_hub_rococo::ASSET_HUB_ROCOCO_PARACHAIN_ID)]);
-			pub RocLocation: Location = Location::new(2, [GlobalConsensus(RococoNetwork::get())]);
-
-			pub RocFromAssetHubRococo: (AssetFilter, Location) = (
-				Wild(AllOf { fun: WildFungible, id: AssetId(RocLocation::get()) }),
-				AssetHubRococo::get()
-			);
-
-			/// Set up exporters configuration.
-			/// `Option<Asset>` represents static "base fee" which is used for total delivery fee calculation.
-			pub BridgeTable: sp_std::vec::Vec<NetworkExportTableItem> = sp_std::vec![
-				NetworkExportTableItem::new(
-					RococoNetwork::get(),
-					Some(sp_std::vec![
-						AssetHubRococo::get().interior.split_global().expect("invalid configuration for AssetHubRococo").1,
-					]),
-					SiblingBridgeHub::get(),
-					// base delivery fee to local `BridgeHub`
-					Some((
-						XcmBridgeHubRouterFeeAssetId::get(),
-						XcmBridgeHubRouterBaseFee::get(),
-					).into())
-				)
-			];
-
-			/// Universal aliases
-			pub UniversalAliases: BTreeSet<(Location, Junction)> = BTreeSet::from_iter(
-				sp_std::vec![
-					(SiblingBridgeHubWithBridgeHubRococoInstance::get(), GlobalConsensus(RococoNetwork::get()))
-				]
-			);
-		}
-
-		impl Contains<(Location, Junction)> for UniversalAliases {
-			fn contains(alias: &(Location, Junction)) -> bool {
-				UniversalAliases::get().contains(alias)
-			}
-		}
-
-		/// Reserve locations filter for `xcm_executor::Config::IsReserve`.
-		/// Locations from which the runtime accepts reserved assets.
-		pub type IsTrustedBridgedReserveLocationForConcreteAsset =
-			matching::IsTrustedBridgedReserveLocationForConcreteAsset<
-				UniversalLocation,
-				(
-					// allow receive ROC from AssetHubRococo
-					xcm_builder::Case<RocFromAssetHubRococo>,
-					// and nothing else
-				),
-			>;
-
-		impl Contains<RuntimeCall> for ToRococoXcmRouter {
-			fn contains(call: &RuntimeCall) -> bool {
-				matches!(
-					call,
-					RuntimeCall::ToRococoXcmRouter(
-						pallet_xcm_bridge_hub_router::Call::report_bridge_status { .. }
-					)
-				)
-			}
-		}
-	}
-
-=======
->>>>>>> 20723ea8
 	/// Benchmarks helper for bridging configuration.
 	#[cfg(feature = "runtime-benchmarks")]
 	pub struct BridgingBenchmarksHelper;
