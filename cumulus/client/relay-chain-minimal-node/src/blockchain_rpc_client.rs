--- conflicted
+++ resolved
@@ -347,28 +347,27 @@
 		Ok(self.rpc_client.parachain_host_minimum_backing_votes(at, session_index).await?)
 	}
 
-<<<<<<< HEAD
+	async fn disabled_validators(
+		&self,
+		at: Hash,
+	) -> Result<Vec<polkadot_primitives::ValidatorIndex>, ApiError> {
+		Ok(self.rpc_client.parachain_host_disabled_validators(at).await?)
+	}
+
+	async fn async_backing_params(&self, at: Hash) -> Result<AsyncBackingParams, ApiError> {
+		Ok(self.rpc_client.parachain_host_async_backing_params(at).await?)
+	}
+
+	async fn para_backing_state(
+		&self,
+		at: Hash,
+		para_id: cumulus_primitives_core::ParaId,
+	) -> Result<Option<BackingState>, ApiError> {
+		Ok(self.rpc_client.parachain_host_para_backing_state(at, para_id).await?)
+	}
+
 	async fn client_features(&self, at: Hash) -> Result<ClientFeatures, ApiError> {
 		Ok(self.rpc_client.parachain_host_client_features(at).await?)
-=======
-	async fn disabled_validators(
-		&self,
-		at: Hash,
-	) -> Result<Vec<polkadot_primitives::ValidatorIndex>, ApiError> {
-		Ok(self.rpc_client.parachain_host_disabled_validators(at).await?)
->>>>>>> 91c4360c
-	}
-
-	async fn async_backing_params(&self, at: Hash) -> Result<AsyncBackingParams, ApiError> {
-		Ok(self.rpc_client.parachain_host_async_backing_params(at).await?)
-	}
-
-	async fn para_backing_state(
-		&self,
-		at: Hash,
-		para_id: cumulus_primitives_core::ParaId,
-	) -> Result<Option<BackingState>, ApiError> {
-		Ok(self.rpc_client.parachain_host_para_backing_state(at, para_id).await?)
 	}
 }
 
